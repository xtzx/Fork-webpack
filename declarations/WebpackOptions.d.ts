/*
 * This file was automatically generated.
 * DO NOT MODIFY BY HAND.
 * Run `yarn special-lint-fix` to update
 */

/**
 * Set the value of `require.amd` and `define.amd`. Or disable AMD support.
 */
export type Amd =
	| false
	| {
			[k: string]: any;
	  };
/**
 * Report the first error as a hard error instead of tolerating it.
 */
export type Bail = boolean;
/**
 * Cache generated modules and chunks to improve performance for multiple incremental builds.
 */
export type CacheOptions = true | CacheOptionsNormalized;
/**
 * Cache generated modules and chunks to improve performance for multiple incremental builds.
 */
export type CacheOptionsNormalized =
	| false
	| MemoryCacheOptions
	| FileCacheOptions;
/**
 * The base directory (absolute path!) for resolving the `entry` option. If `output.pathinfo` is set, the included pathinfo is shortened to this directory.
 */
export type Context = string;
/**
 * References to other configurations to depend on.
 */
export type Dependencies = string[];
/**
 * A developer tool to enhance debugging (false | eval | [inline-|hidden-|eval-][nosources-][cheap-[module-]]source-map).
 */
export type DevTool = (false | "eval") | string;
/**
 * The entry point(s) of the compilation.
 */
export type Entry = EntryDynamic | EntryStatic;
/**
 * A Function returning an entry object, an entry string, an entry array or a promise to these things.
 */
export type EntryDynamic = () => EntryStatic | Promise<EntryStatic>;
/**
 * A static entry description.
 */
export type EntryStatic = EntryObject | EntryUnnamed;
/**
 * Module(s) that are loaded upon startup.
 */
export type EntryItem = string[] | string;
/**
 * The method of loading chunks (methods included by default are 'jsonp' (web), 'import' (ESM), 'importScripts' (WebWorker), 'require' (sync node.js), 'async-node' (async node.js), but others might be added by plugins).
 */
export type ChunkLoading = false | ChunkLoadingType;
/**
 * The method of loading chunks (methods included by default are 'jsonp' (web), 'import' (ESM), 'importScripts' (WebWorker), 'require' (sync node.js), 'async-node' (async node.js), but others might be added by plugins).
 */
export type ChunkLoadingType =
	| ("jsonp" | "import-scripts" | "require" | "async-node" | "import")
	| string;
/**
 * Specifies the filename of the output file on disk. You must **not** specify an absolute path here, but the path may contain folders separated by '/'! The specified path is joined with the value of the 'output.path' option to determine the location on disk.
 */
export type EntryFilename = FilenameTemplate;
/**
 * Specifies the filename template of output files on disk. You must **not** specify an absolute path here, but the path may contain folders separated by '/'! The specified path is joined with the value of the 'output.path' option to determine the location on disk.
 */
export type FilenameTemplate =
	| string
	| ((
			pathData: import("../lib/Compilation").PathData,
			assetInfo?: import("../lib/Compilation").AssetInfo
	  ) => string);
/**
 * Specifies the layer in which modules of this entrypoint are placed.
 */
export type Layer = null | string;
/**
 * Add a comment in the UMD wrapper.
 */
export type AuxiliaryComment = string | LibraryCustomUmdCommentObject;
/**
 * Specify which export should be exposed as library.
 */
export type LibraryExport = string[] | string;
/**
 * The name of the library (some types allow unnamed libraries too).
 */
export type LibraryName = string[] | string | LibraryCustomUmdObject;
/**
 * Type of library (types included by default are 'var', 'module', 'assign', 'assign-properties', 'this', 'window', 'self', 'global', 'commonjs', 'commonjs2', 'commonjs-module', 'amd', 'amd-require', 'umd', 'umd2', 'jsonp', 'system', but others might be added by plugins).
 */
export type LibraryType =
	| (
			| "var"
			| "module"
			| "assign"
			| "assign-properties"
			| "this"
			| "window"
			| "self"
			| "global"
			| "commonjs"
			| "commonjs2"
			| "commonjs-module"
			| "amd"
			| "amd-require"
			| "umd"
			| "umd2"
			| "jsonp"
			| "system"
	  )
	| string;
/**
 * If `output.libraryTarget` is set to umd and `output.library` is set, setting this to true will name the AMD module.
 */
export type UmdNamedDefine = boolean;
/**
 * The 'publicPath' specifies the public URL address of the output files when referenced in a browser.
 */
export type PublicPath = "auto" | RawPublicPath;
/**
 * The 'publicPath' specifies the public URL address of the output files when referenced in a browser.
 */
export type RawPublicPath =
	| string
	| ((
			pathData: import("../lib/Compilation").PathData,
			assetInfo?: import("../lib/Compilation").AssetInfo
	  ) => string);
/**
 * The name of the runtime chunk. If set a runtime chunk with this name is created or an existing entrypoint is used as runtime.
 */
export type EntryRuntime = false | string;
/**
 * The method of loading WebAssembly Modules (methods included by default are 'fetch' (web/WebWorker), 'async-node' (node.js), but others might be added by plugins).
 */
export type WasmLoading = false | WasmLoadingType;
/**
 * The method of loading WebAssembly Modules (methods included by default are 'fetch' (web/WebWorker), 'async-node' (node.js), but others might be added by plugins).
 */
export type WasmLoadingType =
	| ("fetch-streaming" | "fetch" | "async-node")
	| string;
/**
 * An entry point without name.
 */
export type EntryUnnamed = EntryItem;
/**
 * Enables/Disables experiments (experimental features with relax SemVer compatibility).
 */
export type Experiments = ExperimentsCommon & ExperimentsExtra;
/**
 * Specify dependencies that shouldn't be resolved by webpack, but should become dependencies of the resulting bundle. The kind of the dependency depends on `output.libraryTarget`.
 */
export type Externals = ExternalItem[] | ExternalItem;
/**
 * Specify dependency that shouldn't be resolved by webpack, but should become dependencies of the resulting bundle. The kind of the dependency depends on `output.libraryTarget`.
 */
export type ExternalItem =
	| RegExp
	| string
	| (ExternalItemObjectKnown & ExternalItemObjectUnknown)
	| (
			| ((
					data: ExternalItemFunctionData,
					callback: (err?: Error, result?: ExternalItemValue) => void
			  ) => void)
			| ((data: ExternalItemFunctionData) => Promise<ExternalItemValue>)
	  );
/**
 * Specifies the default type of externals ('amd*', 'umd*', 'system' and 'jsonp' depend on output.libraryTarget set to the same value).
 */
export type ExternalsType =
	| "var"
	| "module"
	| "assign"
	| "this"
	| "window"
	| "self"
	| "global"
	| "commonjs"
	| "commonjs2"
	| "commonjs-module"
	| "amd"
	| "amd-require"
	| "umd"
	| "umd2"
	| "jsonp"
	| "system"
	| "promise"
	| "import"
	| "script"
	| "node-commonjs";
/**
 * Ignore specific warnings.
 */
export type IgnoreWarnings = (
	| RegExp
	| {
			/**
			 * A RegExp to select the origin file for the warning.
			 */
			file?: RegExp;
			/**
			 * A RegExp to select the warning message.
			 */
			message?: RegExp;
			/**
			 * A RegExp to select the origin module for the warning.
			 */
			module?: RegExp;
	  }
	| ((
			warning: import("../lib/WebpackError"),
			compilation: import("../lib/Compilation")
	  ) => boolean)
)[];
/**
 * Filtering values.
 */
export type FilterTypes = FilterItemTypes[] | FilterItemTypes;
/**
 * Filtering value, regexp or function.
 */
export type FilterItemTypes = RegExp | string | ((value: string) => boolean);
/**
 * Enable production optimizations or development hints.
 */
export type Mode = "development" | "production" | "none";
/**
 * One or multiple rule conditions.
 */
export type RuleSetConditionOrConditions = RuleSetCondition | RuleSetConditions;
/**
 * A condition matcher.
 */
export type RuleSetCondition =
	| RegExp
	| string
	| ((value: string) => boolean)
	| RuleSetLogicalConditions
	| RuleSetConditions;
/**
 * A list of rule conditions.
 */
export type RuleSetConditions = RuleSetCondition[];
/**
 * One or multiple rule conditions matching an absolute path.
 */
export type RuleSetConditionOrConditionsAbsolute =
	| RuleSetConditionAbsolute
	| RuleSetConditionsAbsolute;
/**
 * A condition matcher matching an absolute path.
 */
export type RuleSetConditionAbsolute =
	| RegExp
	| string
	| ((value: string) => boolean)
	| RuleSetLogicalConditionsAbsolute
	| RuleSetConditionsAbsolute;
/**
 * A list of rule conditions matching an absolute path.
 */
export type RuleSetConditionsAbsolute = RuleSetConditionAbsolute[];
/**
 * A loader request.
 */
export type RuleSetLoader = string;
/**
 * Options passed to a loader.
 */
export type RuleSetLoaderOptions =
	| string
	| {
			[k: string]: any;
	  };
/**
 * Redirect module requests.
 */
export type ResolveAlias =
	| {
			/**
			 * New request.
			 */
			alias: string[] | false | string;
			/**
			 * Request to be redirected.
			 */
			name: string;
			/**
			 * Redirect only exact matching request.
			 */
			onlyModule?: boolean;
	  }[]
	| {
			/**
			 * New request.
			 */
			[k: string]: string[] | false | string;
	  };
/**
 * A list of descriptions of loaders applied.
 */
export type RuleSetUse =
	| RuleSetUseItem[]
	| ((data: {
			resource: string;
			realResource: string;
			resourceQuery: string;
			issuer: string;
			compiler: string;
	  }) => RuleSetUseItem[])
	| RuleSetUseItem;
/**
 * A description of an applied loader.
 */
export type RuleSetUseItem =
	| {
			/**
			 * Unique loader options identifier.
			 */
			ident?: string;
			/**
			 * Loader name.
			 */
			loader?: RuleSetLoader;
			/**
			 * Loader options.
			 */
			options?: RuleSetLoaderOptions;
	  }
	| ((data: object) => RuleSetUseItem | RuleSetUseItem[])
	| RuleSetLoader;
/**
 * A list of rules.
 */
export type RuleSetRules = ("..." | RuleSetRule)[];
/**
 * Specify options for each generator.
 */
export type GeneratorOptionsByModuleType = GeneratorOptionsByModuleTypeKnown &
	GeneratorOptionsByModuleTypeUnknown;
/**
 * Don't parse files matching. It's matched against the full resolved request.
 */
export type NoParse =
	| (RegExp | string | Function)[]
	| RegExp
	| string
	| Function;
/**
 * Specify options for each parser.
 */
export type ParserOptionsByModuleType = ParserOptionsByModuleTypeKnown &
	ParserOptionsByModuleTypeUnknown;
/**
 * Name of the configuration. Used when loading multiple configurations.
 */
export type Name = string;
/**
 * Include polyfills or mocks for various node stuff.
 */
export type Node = false | NodeOptions;
/**
 * Function acting as plugin.
 */
export type WebpackPluginFunction = (
	this: import("../lib/Compiler"),
	compiler: import("../lib/Compiler")
) => void;
/**
 * Create an additional chunk which contains only the webpack runtime and chunk hash maps.
 */
export type OptimizationRuntimeChunk =
	| ("single" | "multiple")
	| boolean
	| {
			/**
			 * The name or name factory for the runtime chunks.
			 */
			name?: string | Function;
	  };
/**
 * Size description for limits.
 */
export type OptimizationSplitChunksSizes =
	| number
	| {
			/**
			 * Size of the part of the chunk with the type of the key.
			 */
			[k: string]: number;
	  };
/**
 * The filename of asset modules as relative path inside the 'output.path' directory.
 */
export type AssetModuleFilename =
	| string
	| ((
			pathData: import("../lib/Compilation").PathData,
			assetInfo?: import("../lib/Compilation").AssetInfo
	  ) => string);
/**
 * Add charset attribute for script tag.
 */
export type Charset = boolean;
/**
 * Specifies the filename template of output files of non-initial chunks on disk. You must **not** specify an absolute path here, but the path may contain folders separated by '/'! The specified path is joined with the value of the 'output.path' option to determine the location on disk.
 */
export type ChunkFilename = FilenameTemplate;
/**
 * The format of chunks (formats included by default are 'array-push' (web/WebWorker), 'commonjs' (node.js), 'module' (ESM), but others might be added by plugins).
 */
export type ChunkFormat =
	| ("array-push" | "commonjs" | "module" | false)
	| string;
/**
 * Number of milliseconds before chunk request expires.
 */
export type ChunkLoadTimeout = number;
/**
 * The global variable used by webpack for loading of chunks.
 */
export type ChunkLoadingGlobal = string;
/**
 * Clean the output directory before emit.
 */
export type Clean = boolean | CleanOptions;
/**
 * Check if to be emitted file already exists and have the same content before writing to output filesystem.
 */
export type CompareBeforeEmit = boolean;
/**
 * This option enables cross-origin loading of chunks.
 */
export type CrossOriginLoading = false | "anonymous" | "use-credentials";
/**
 * Similar to `output.devtoolModuleFilenameTemplate`, but used in the case of duplicate module identifiers.
 */
export type DevtoolFallbackModuleFilenameTemplate = string | Function;
/**
 * Filename template string of function for the sources array in a generated SourceMap.
 */
export type DevtoolModuleFilenameTemplate = string | Function;
/**
 * Module namespace to use when interpolating filename template string for the sources array in a generated SourceMap. Defaults to `output.library` if not set. It's useful for avoiding runtime collisions in sourcemaps from multiple webpack projects built as libraries.
 */
export type DevtoolNamespace = string;
/**
 * List of chunk loading types enabled for use by entry points.
 */
export type EnabledChunkLoadingTypes = ChunkLoadingType[];
/**
 * List of library types enabled for use by entry points.
 */
export type EnabledLibraryTypes = LibraryType[];
/**
 * List of wasm loading types enabled for use by entry points.
 */
export type EnabledWasmLoadingTypes = WasmLoadingType[];
/**
 * Specifies the filename of output files on disk. You must **not** specify an absolute path here, but the path may contain folders separated by '/'! The specified path is joined with the value of the 'output.path' option to determine the location on disk.
 */
export type Filename = FilenameTemplate;
/**
 * An expression which is used to address the global object/scope in runtime code.
 */
export type GlobalObject = string;
/**
 * Digest type used for the hash.
 */
export type HashDigest = string;
/**
 * Number of chars which are used for the hash.
 */
export type HashDigestLength = number;
/**
 * Algorithm used for generation the hash (see node.js crypto package).
 */
export type HashFunction = string | typeof import("../lib/util/Hash");
/**
 * Any string which is added to the hash to salt it.
 */
export type HashSalt = string;
/**
 * The filename of the Hot Update Chunks. They are inside the output.path directory.
 */
export type HotUpdateChunkFilename = string;
/**
 * The global variable used by webpack for loading of hot update chunks.
 */
export type HotUpdateGlobal = string;
/**
 * The filename of the Hot Update Main File. It is inside the 'output.path' directory.
 */
export type HotUpdateMainFilename = string;
/**
 * Wrap javascript code into IIFE's to avoid leaking into global scope.
 */
export type Iife = boolean;
/**
 * The name of the native import() function (can be exchanged for a polyfill).
 */
export type ImportFunctionName = string;
/**
 * The name of the native import.meta object (can be exchanged for a polyfill).
 */
export type ImportMetaName = string;
/**
 * Make the output files a library, exporting the exports of the entry point.
 */
export type Library = LibraryName | LibraryOptions;
/**
 * Output javascript files as module source type.
 */
export type OutputModule = boolean;
/**
 * The output directory as **absolute path** (required).
 */
export type Path = string;
/**
 * Include comments with information about the modules.
 */
export type Pathinfo = "verbose" | boolean;
/**
 * This option enables loading async chunks via a custom script type, such as script type="module".
 */
export type ScriptType = false | "text/javascript" | "module";
/**
 * The filename of the SourceMaps for the JavaScript files. They are inside the 'output.path' directory.
 */
export type SourceMapFilename = string;
/**
 * Prefixes every line of the source in the bundle with this string.
 */
export type SourcePrefix = string;
/**
 * Handles error in module loading correctly at a performance cost. This will handle module error compatible with the EcmaScript Modules spec.
 */
export type StrictModuleErrorHandling = boolean;
/**
 * Handles exceptions in module loading correctly at a performance cost (Deprecated). This will handle module error compatible with the Node.js CommonJS way.
 */
export type StrictModuleExceptionHandling = boolean;
/**
 * A unique name of the webpack build to avoid multiple webpack runtimes to conflict when using globals.
 */
export type UniqueName = string;
/**
 * The filename of WebAssembly modules as relative path inside the 'output.path' directory.
 */
export type WebassemblyModuleFilename = string;
/**
 * The number of parallel processed modules in the compilation.
 */
export type Parallelism = number;
/**
 * Configuration for web performance recommendations.
 */
export type Performance = false | PerformanceOptions;
/**
 * Add additional plugins to the compiler.
 */
export type Plugins = (WebpackPluginInstance | WebpackPluginFunction)[];
/**
 * Capture timing information for each module.
 */
export type Profile = boolean;
/**
 * Store compiler state to a json file.
 */
export type RecordsInputPath = false | string;
/**
 * Load compiler state from a json file.
 */
export type RecordsOutputPath = false | string;
/**
 * Store/Load compiler state from/to a json file. This will result in persistent ids of modules and chunks. An absolute path is expected. `recordsPath` is used for `recordsInputPath` and `recordsOutputPath` if they left undefined.
 */
export type RecordsPath = false | string;
/**
 * Options for the resolver.
 */
export type Resolve = ResolveOptions;
/**
 * Options for the resolver when resolving loaders.
 */
export type ResolveLoader = ResolveOptions;
/**
 * Stats options object or preset name.
 */
export type StatsValue =
	| (
			| "none"
			| "summary"
			| "errors-only"
			| "errors-warnings"
			| "minimal"
			| "normal"
			| "detailed"
			| "verbose"
	  )
	| boolean
	| StatsOptions;
/**
 * Filtering modules.
 */
export type ModuleFilterTypes = ModuleFilterItemTypes[] | ModuleFilterItemTypes;
/**
 * Filtering value, regexp or function.
 */
export type ModuleFilterItemTypes =
	| RegExp
	| string
	| ((
			name: string,
			module: import("../lib/stats/DefaultStatsFactoryPlugin").StatsModule,
			type: "module" | "chunk" | "root-of-chunk" | "nested"
	  ) => boolean);
/**
 * Filtering modules.
 */
export type AssetFilterTypes = AssetFilterItemTypes[] | AssetFilterItemTypes;
/**
 * Filtering value, regexp or function.
 */
export type AssetFilterItemTypes =
	| RegExp
	| string
	| ((
			name: string,
			asset: import("../lib/stats/DefaultStatsFactoryPlugin").StatsAsset
	  ) => boolean);
/**
 * Filtering warnings.
 */
export type WarningFilterTypes =
	| WarningFilterItemTypes[]
	| WarningFilterItemTypes;
/**
 * Filtering value, regexp or function.
 */
export type WarningFilterItemTypes =
	| RegExp
	| string
	| ((
			warning: import("../lib/stats/DefaultStatsFactoryPlugin").StatsError,
			value: string
	  ) => boolean);
/**
 * Environment to build for. An array of environments to build for all of them when possible.
 */
export type Target = string[] | false | string;
/**
 * Enter watch mode, which rebuilds on file change.
 */
export type Watch = boolean;
/**
 * The options for data url generator.
 */
export type AssetGeneratorDataUrl =
	| AssetGeneratorDataUrlOptions
	| AssetGeneratorDataUrlFunction;
/**
 * Function that executes for module and should return an DataUrl string.
 */
export type AssetGeneratorDataUrlFunction = (
	source: string | Buffer,
	context: {filename: string; module: import("../lib/Module")}
) => string;
/**
 * Generator options for asset modules.
 */
export type AssetGeneratorOptions = AssetInlineGeneratorOptions &
	AssetResourceGeneratorOptions;
/**
 * Function that executes for module and should return whenever asset should be inlined as DataUrl.
 */
export type AssetParserDataUrlFunction = (
	source: string | Buffer,
	context: {filename: string; module: import("../lib/Module")}
) => boolean;
/**
 * A Function returning a Promise resolving to a normalized entry.
 */
export type EntryDynamicNormalized = () => Promise<EntryStaticNormalized>;
/**
 * The entry point(s) of the compilation.
 */
export type EntryNormalized = EntryDynamicNormalized | EntryStaticNormalized;
/**
 * Enables/Disables experiments (experimental features with relax SemVer compatibility).
 */
export type ExperimentsNormalized = ExperimentsCommon &
	ExperimentsNormalizedExtra;
/**
 * The dependency used for the external.
 */
export type ExternalItemValue =
	| string[]
	| boolean
	| string
	| {
			[k: string]: any;
	  };
/**
 * List of allowed URIs for building http resources.
 */
export type HttpUriAllowedUris = HttpUriOptionsAllowedUris;
/**
 * List of allowed URIs (resp. the beginning of them).
 */
export type HttpUriOptionsAllowedUris = (
	| RegExp
	| string
	| ((uri: string) => boolean)
)[];
/**
 * Ignore specific warnings.
 */
export type IgnoreWarningsNormalized = ((
	warning: import("../lib/WebpackError"),
	compilation: import("../lib/Compilation")
) => boolean)[];
/**
 * Create an additional chunk which contains only the webpack runtime and chunk hash maps.
 */
export type OptimizationRuntimeChunkNormalized =
	| false
	| {
			/**
			 * The name factory for the runtime chunks.
			 */
			name?: Function;
	  };
/**
 * A function returning cache groups.
 */
export type OptimizationSplitChunksGetCacheGroups = (
	module: import("../lib/Module")
) =>
	| OptimizationSplitChunksCacheGroup
	| OptimizationSplitChunksCacheGroup[]
	| void;

/**
 * Options object as provided by the user.
 */
export interface WebpackOptions {
	/**
	 * Set the value of `require.amd` and `define.amd`. Or disable AMD support.
	 */
	amd?: Amd;
	/**
	 * Report the first error as a hard error instead of tolerating it.
	 */
	bail?: Bail;
	/**
	 * Cache generated modules and chunks to improve performance for multiple incremental builds.
	 */
	cache?: CacheOptions;
	/**
	 * The base directory (absolute path!) for resolving the `entry` option. If `output.pathinfo` is set, the included pathinfo is shortened to this directory.
	 */
	context?: Context;
	/**
	 * References to other configurations to depend on.
	 */
	dependencies?: Dependencies;
	/**
	 * Options for the webpack-dev-server.
	 */
	devServer?: DevServer;
	/**
	 * A developer tool to enhance debugging (false | eval | [inline-|hidden-|eval-][nosources-][cheap-[module-]]source-map).
	 */
	devtool?: DevTool;
	/**
	 * The entry point(s) of the compilation.
	 */
	entry?: Entry;
	/**
	 * Enables/Disables experiments (experimental features with relax SemVer compatibility).
	 */
	experiments?: Experiments;
	/**
	 * Specify dependencies that shouldn't be resolved by webpack, but should become dependencies of the resulting bundle. The kind of the dependency depends on `output.libraryTarget`.
	 */
	externals?: Externals;
	/**
	 * Enable presets of externals for specific targets.
	 */
	externalsPresets?: ExternalsPresets;
	/**
	 * Specifies the default type of externals ('amd*', 'umd*', 'system' and 'jsonp' depend on output.libraryTarget set to the same value).
	 */
	externalsType?: ExternalsType;
	/**
	 * Ignore specific warnings.
	 */
	ignoreWarnings?: IgnoreWarnings;
	/**
	 * Options for infrastructure level logging.
	 */
	infrastructureLogging?: InfrastructureLogging;
	/**
	 * Custom values available in the loader context.
	 */
	loader?: Loader;
	/**
	 * Enable production optimizations or development hints.
	 */
	mode?: Mode;
	/**
	 * Options affecting the normal modules (`NormalModuleFactory`).
	 */
	module?: ModuleOptions;
	/**
	 * Name of the configuration. Used when loading multiple configurations.
	 */
	name?: Name;
	/**
	 * Include polyfills or mocks for various node stuff.
	 */
	node?: Node;
	/**
	 * Enables/Disables integrated optimizations.
	 */
	optimization?: Optimization;
	/**
	 * Options affecting the output of the compilation. `output` options tell webpack how to write the compiled files to disk.
	 */
	output?: Output;
	/**
	 * The number of parallel processed modules in the compilation.
	 */
	parallelism?: Parallelism;
	/**
	 * Configuration for web performance recommendations.
	 */
	performance?: Performance;
	/**
	 * Add additional plugins to the compiler.
	 */
	plugins?: Plugins;
	/**
	 * Capture timing information for each module.
	 */
	profile?: Profile;
	/**
	 * Store compiler state to a json file.
	 */
	recordsInputPath?: RecordsInputPath;
	/**
	 * Load compiler state from a json file.
	 */
	recordsOutputPath?: RecordsOutputPath;
	/**
	 * Store/Load compiler state from/to a json file. This will result in persistent ids of modules and chunks. An absolute path is expected. `recordsPath` is used for `recordsInputPath` and `recordsOutputPath` if they left undefined.
	 */
	recordsPath?: RecordsPath;
	/**
	 * Options for the resolver.
	 */
	resolve?: Resolve;
	/**
	 * Options for the resolver when resolving loaders.
	 */
	resolveLoader?: ResolveLoader;
	/**
	 * Options affecting how file system snapshots are created and validated.
	 */
	snapshot?: SnapshotOptions;
	/**
	 * Stats options object or preset name.
	 */
	stats?: StatsValue;
	/**
	 * Environment to build for. An array of environments to build for all of them when possible.
	 */
	target?: Target;
	/**
	 * Enter watch mode, which rebuilds on file change.
	 */
	watch?: Watch;
	/**
	 * Options for the watcher.
	 */
	watchOptions?: WatchOptions;
}
/**
 * Options object for in-memory caching.
 */
export interface MemoryCacheOptions {
	/**
	 * Additionally cache computation of modules that are unchanged and reference only unchanged modules.
	 */
	cacheUnaffected?: boolean;
	/**
	 * Number of generations unused cache entries stay in memory cache at minimum (1 = may be removed after unused for a single compilation, ..., Infinity: kept forever).
	 */
	maxGenerations?: number;
	/**
	 * In memory caching.
	 */
	type: "memory";
}
/**
 * Options object for persistent file-based caching.
 */
export interface FileCacheOptions {
	/**
	 * Allows to collect unused memory allocated during deserialization. This requires copying data into smaller buffers and has a performance cost.
	 */
	allowCollectingMemory?: boolean;
	/**
	 * Dependencies the build depends on (in multiple categories, default categories: 'defaultWebpack').
	 */
	buildDependencies?: {
		/**
		 * List of dependencies the build depends on.
		 */
		[k: string]: string[];
	};
	/**
	 * Base directory for the cache (defaults to node_modules/.cache/webpack).
	 */
	cacheDirectory?: string;
	/**
	 * Locations for the cache (defaults to cacheDirectory / name).
	 */
	cacheLocation?: string;
	/**
	 * Compression type used for the cache files.
	 */
	compression?: false | "gzip" | "brotli";
	/**
	 * Algorithm used for generation the hash (see node.js crypto package).
	 */
	hashAlgorithm?: string;
	/**
	 * Time in ms after which idle period the cache storing should happen.
	 */
	idleTimeout?: number;
	/**
	 * Time in ms after which idle period the cache storing should happen when larger changes has been detected (cumulative build time > 2 x avg cache store time).
	 */
	idleTimeoutAfterLargeChanges?: number;
	/**
	 * Time in ms after which idle period the initial cache storing should happen.
	 */
	idleTimeoutForInitialStore?: number;
	/**
	 * List of paths that are managed by a package manager and contain a version or hash in its path so all files are immutable.
	 */
	immutablePaths?: (RegExp | string)[];
	/**
	 * List of paths that are managed by a package manager and can be trusted to not be modified otherwise.
	 */
	managedPaths?: (RegExp | string)[];
	/**
	 * Time for which unused cache entries stay in the filesystem cache at minimum (in milliseconds).
	 */
	maxAge?: number;
	/**
	 * Number of generations unused cache entries stay in memory cache at minimum (0 = no memory cache used, 1 = may be removed after unused for a single compilation, ..., Infinity: kept forever). Cache entries will be deserialized from disk when removed from memory cache.
	 */
	maxMemoryGenerations?: number;
	/**
	 * Additionally cache computation of modules that are unchanged and reference only unchanged modules in memory.
	 */
	memoryCacheUnaffected?: boolean;
	/**
	 * Name for the cache. Different names will lead to different coexisting caches.
	 */
	name?: string;
	/**
	 * Track and log detailed timing information for individual cache items.
	 */
	profile?: boolean;
	/**
	 * When to store data to the filesystem. (pack: Store data when compiler is idle in a single file).
	 */
	store?: "pack";
	/**
	 * Filesystem caching.
	 */
	type: "filesystem";
	/**
	 * Version of the cache data. Different versions won't allow to reuse the cache and override existing content. Update the version when config changed in a way which doesn't allow to reuse cache. This will invalidate the cache.
	 */
	version?: string;
}
/**
 * Options for the webpack-dev-server.
 */
export interface DevServer {
	[k: string]: any;
}
/**
 * Multiple entry bundles are created. The key is the entry name. The value can be a string, an array or an entry description object.
 */
export interface EntryObject {
	/**
	 * An entry point with name.
	 */
	[k: string]: EntryItem | EntryDescription;
}
/**
 * An object with entry point description.
 */
export interface EntryDescription {
	/**
	 * The method of loading chunks (methods included by default are 'jsonp' (web), 'import' (ESM), 'importScripts' (WebWorker), 'require' (sync node.js), 'async-node' (async node.js), but others might be added by plugins).
	 */
	chunkLoading?: ChunkLoading;
	/**
	 * The entrypoints that the current entrypoint depend on. They must be loaded when this entrypoint is loaded.
	 */
	dependOn?: string[] | string;
	/**
	 * Specifies the filename of the output file on disk. You must **not** specify an absolute path here, but the path may contain folders separated by '/'! The specified path is joined with the value of the 'output.path' option to determine the location on disk.
	 */
	filename?: EntryFilename;
	/**
	 * Module(s) that are loaded upon startup.
	 */
	import: EntryItem;
	/**
	 * Specifies the layer in which modules of this entrypoint are placed.
	 */
	layer?: Layer;
	/**
	 * Options for library.
	 */
	library?: LibraryOptions;
	/**
	 * The 'publicPath' specifies the public URL address of the output files when referenced in a browser.
	 */
	publicPath?: PublicPath;
	/**
	 * The name of the runtime chunk. If set a runtime chunk with this name is created or an existing entrypoint is used as runtime.
	 */
	runtime?: EntryRuntime;
	/**
	 * The method of loading WebAssembly Modules (methods included by default are 'fetch' (web/WebWorker), 'async-node' (node.js), but others might be added by plugins).
	 */
	wasmLoading?: WasmLoading;
}
/**
 * Options for library.
 */
export interface LibraryOptions {
	/**
	 * Add a comment in the UMD wrapper.
	 */
	auxiliaryComment?: AuxiliaryComment;
	/**
	 * Specify which export should be exposed as library.
	 */
	export?: LibraryExport;
	/**
	 * The name of the library (some types allow unnamed libraries too).
	 */
	name?: LibraryName;
	/**
	 * Type of library (types included by default are 'var', 'module', 'assign', 'assign-properties', 'this', 'window', 'self', 'global', 'commonjs', 'commonjs2', 'commonjs-module', 'amd', 'amd-require', 'umd', 'umd2', 'jsonp', 'system', but others might be added by plugins).
	 */
	type: LibraryType;
	/**
	 * If `output.libraryTarget` is set to umd and `output.library` is set, setting this to true will name the AMD module.
	 */
	umdNamedDefine?: UmdNamedDefine;
}
/**
 * Set explicit comments for `commonjs`, `commonjs2`, `amd`, and `root`.
 */
export interface LibraryCustomUmdCommentObject {
	/**
	 * Set comment for `amd` section in UMD.
	 */
	amd?: string;
	/**
	 * Set comment for `commonjs` (exports) section in UMD.
	 */
	commonjs?: string;
	/**
	 * Set comment for `commonjs2` (module.exports) section in UMD.
	 */
	commonjs2?: string;
	/**
	 * Set comment for `root` (global variable) section in UMD.
	 */
	root?: string;
}
/**
 * Description object for all UMD variants of the library name.
 */
export interface LibraryCustomUmdObject {
	/**
	 * Name of the exposed AMD library in the UMD.
	 */
	amd?: string;
	/**
	 * Name of the exposed commonjs export in the UMD.
	 */
	commonjs?: string;
	/**
	 * Name of the property exposed globally by a UMD library.
	 */
	root?: string[] | string;
}
/**
<<<<<<< HEAD
 * Enables/Disables experiments (experimental features with relax SemVer compatibility).
 */
export interface Experiments {
	/**
	 * Allow module type 'asset' to generate assets.
	 */
	asset?: boolean;
	/**
	 * Support WebAssembly as asynchronous EcmaScript Module.
	 */
	asyncWebAssembly?: boolean;
	/**
	 * Build http(s): urls using a lockfile and resource content cache.
	 */
	buildHttp?: boolean | HttpUriOptions;
	/**
	 * Apply defaults of next major version.
	 */
	futureDefaults?: boolean;
	/**
	 * Enable module and chunk layers.
	 */
	layers?: boolean;
	/**
	 * Compile entrypoints and import()s only when they are accessed.
	 */
	lazyCompilation?: boolean | LazyCompilationOptions;
	/**
	 * Allow output javascript files as module source type.
	 */
	outputModule?: boolean;
	/**
	 * Support WebAssembly as synchronous EcmaScript Module (outdated).
	 */
	syncWebAssembly?: boolean;
	/**
	 * Allow using top-level-await in EcmaScript Modules.
	 */
	topLevelAwait?: boolean;
}
/**
 * Options for building http resources.
 */
export interface HttpUriOptions {
	/**
	 * Location where resource content is stored for lockfile entries. It's also possible to disable storing by passing false.
	 */
	cacheLocation?: false | string;
	/**
	 * When set, anything that would lead to a modification of the lockfile or any resource content, will result in an error.
	 */
	frozen?: boolean;
	/**
	 * Location of the lockfile.
	 */
	lockfileLocation?: string;
	/**
	 * When set, resources of existing lockfile entries will be fetched and entries will be upgraded when resource content has changed.
	 */
	upgrade?: boolean;
}
/**
 * This interface was referenced by `WebpackOptions`'s JSON-Schema
 * via the `definition` "LazyCompilationOptions".
 */
export interface LazyCompilationOptions {
	backend?:
		| (
				| ((
						compiler: import("../lib/Compiler"),
						callback: (
							err?: Error,
							api?: import("../lib/hmr/LazyCompilationPlugin").BackendApi
						) => void
				  ) => void)
				| ((
						compiler: import("../lib/Compiler")
				  ) => Promise<import("../lib/hmr/LazyCompilationPlugin").BackendApi>)
		  )
		| LazyCompilationDefaultBackendOptions;
	/**
	 * Enable/disable lazy compilation for entries.
	 */
	entries?: boolean;
	/**
	 * Enable/disable lazy compilation for import() modules.
	 */
	imports?: boolean;
	/**
	 * Specify which entrypoints or import()ed modules should be lazily compiled. This is matched with the imported module and not the entrypoint name.
	 */
	test?: RegExp | string | ((module: import("../lib/Module")) => boolean);
}
/**
 * Options for the default backend.
 */
export interface LazyCompilationDefaultBackendOptions {
	/**
	 * A custom client.
	 */
	client?: string;
	/**
	 * Specifies where to listen to from the server.
	 */
	listen?:
		| number
		| import("net").ListenOptions
		| ((server: import("net").Server) => void);
	/**
	 * Specifies the protocol the client should use to connect to the server.
	 */
	protocol?: "http" | "https";
	/**
	 * Specifies how to create the server handling the EventSource requests.
	 */
	server?:
		| (import("https").ServerOptions | import("http").ServerOptions)
		| (() => import("net").Server);
	[k: string]: any;
}
/**
=======
>>>>>>> b865ecb2
 * Enable presets of externals for specific targets.
 */
export interface ExternalsPresets {
	/**
	 * Treat common electron built-in modules in main and preload context like 'electron', 'ipc' or 'shell' as external and load them via require() when used.
	 */
	electron?: boolean;
	/**
	 * Treat electron built-in modules in the main context like 'app', 'ipc-main' or 'shell' as external and load them via require() when used.
	 */
	electronMain?: boolean;
	/**
	 * Treat electron built-in modules in the preload context like 'web-frame', 'ipc-renderer' or 'shell' as external and load them via require() when used.
	 */
	electronPreload?: boolean;
	/**
	 * Treat electron built-in modules in the renderer context like 'web-frame', 'ipc-renderer' or 'shell' as external and load them via require() when used.
	 */
	electronRenderer?: boolean;
	/**
	 * Treat node.js built-in modules like fs, path or vm as external and load them via require() when used.
	 */
	node?: boolean;
	/**
	 * Treat NW.js legacy nw.gui module as external and load it via require() when used.
	 */
	nwjs?: boolean;
	/**
	 * Treat references to 'http(s)://...' and 'std:...' as external and load them via import when used (Note that this changes execution order as externals are executed before any other code in the chunk).
	 */
	web?: boolean;
	/**
	 * Treat references to 'http(s)://...' and 'std:...' as external and load them via async import() when used (Note that this external type is an async module, which has various effects on the execution).
	 */
	webAsync?: boolean;
}
/**
 * Options for infrastructure level logging.
 */
export interface InfrastructureLogging {
	/**
	 * Only appends lines to the output. Avoids updating existing output e. g. for status messages. This option is only used when no custom console is provided.
	 */
	appendOnly?: boolean;
	/**
	 * Enables/Disables colorful output. This option is only used when no custom console is provided.
	 */
	colors?: boolean;
	/**
	 * Custom console used for logging.
	 */
	console?: Console;
	/**
	 * Enable debug logging for specific loggers.
	 */
	debug?: boolean | FilterTypes;
	/**
	 * Log level.
	 */
	level?: "none" | "error" | "warn" | "info" | "log" | "verbose";
	/**
	 * Stream used for logging output. Defaults to process.stderr. This option is only used when no custom console is provided.
	 */
	stream?: NodeJS.WritableStream;
}
/**
 * Custom values available in the loader context.
 */
export interface Loader {
	[k: string]: any;
}
/**
 * Options affecting the normal modules (`NormalModuleFactory`).
 */
export interface ModuleOptions {
	/**
	 * An array of rules applied by default for modules.
	 */
	defaultRules?: RuleSetRules;
	/**
	 * Enable warnings for full dynamic dependencies.
	 */
	exprContextCritical?: boolean;
	/**
	 * Enable recursive directory lookup for full dynamic dependencies. Deprecated: This option has moved to 'module.parser.javascript.exprContextRecursive'.
	 */
	exprContextRecursive?: boolean;
	/**
	 * Sets the default regular expression for full dynamic dependencies. Deprecated: This option has moved to 'module.parser.javascript.exprContextRegExp'.
	 */
	exprContextRegExp?: RegExp | boolean;
	/**
	 * Set the default request for full dynamic dependencies. Deprecated: This option has moved to 'module.parser.javascript.exprContextRequest'.
	 */
	exprContextRequest?: string;
	/**
	 * Specify options for each generator.
	 */
	generator?: GeneratorOptionsByModuleType;
	/**
	 * Don't parse files matching. It's matched against the full resolved request.
	 */
	noParse?: NoParse;
	/**
	 * Specify options for each parser.
	 */
	parser?: ParserOptionsByModuleType;
	/**
	 * An array of rules applied for modules.
	 */
	rules?: RuleSetRules;
	/**
	 * Emit errors instead of warnings when imported names don't exist in imported module. Deprecated: This option has moved to 'module.parser.javascript.strictExportPresence'.
	 */
	strictExportPresence?: boolean;
	/**
	 * Handle the this context correctly according to the spec for namespace objects. Deprecated: This option has moved to 'module.parser.javascript.strictThisContextOnImports'.
	 */
	strictThisContextOnImports?: boolean;
	/**
	 * Enable warnings when using the require function in a not statically analyse-able way. Deprecated: This option has moved to 'module.parser.javascript.unknownContextCritical'.
	 */
	unknownContextCritical?: boolean;
	/**
	 * Enable recursive directory lookup when using the require function in a not statically analyse-able way. Deprecated: This option has moved to 'module.parser.javascript.unknownContextRecursive'.
	 */
	unknownContextRecursive?: boolean;
	/**
	 * Sets the regular expression when using the require function in a not statically analyse-able way. Deprecated: This option has moved to 'module.parser.javascript.unknownContextRegExp'.
	 */
	unknownContextRegExp?: RegExp | boolean;
	/**
	 * Sets the request when using the require function in a not statically analyse-able way. Deprecated: This option has moved to 'module.parser.javascript.unknownContextRequest'.
	 */
	unknownContextRequest?: string;
	/**
	 * Cache the resolving of module requests.
	 */
	unsafeCache?: boolean | Function;
	/**
	 * Enable warnings for partial dynamic dependencies. Deprecated: This option has moved to 'module.parser.javascript.wrappedContextCritical'.
	 */
	wrappedContextCritical?: boolean;
	/**
	 * Enable recursive directory lookup for partial dynamic dependencies. Deprecated: This option has moved to 'module.parser.javascript.wrappedContextRecursive'.
	 */
	wrappedContextRecursive?: boolean;
	/**
	 * Set the inner regular expression for partial dynamic dependencies. Deprecated: This option has moved to 'module.parser.javascript.wrappedContextRegExp'.
	 */
	wrappedContextRegExp?: RegExp;
}
/**
 * A rule description with conditions and effects for modules.
 */
export interface RuleSetRule {
	/**
	 * Match on import assertions of the dependency.
	 */
	assert?: {
		[k: string]: RuleSetConditionOrConditions;
	};
	/**
	 * Match the child compiler name.
	 */
	compiler?: RuleSetConditionOrConditions;
	/**
	 * Match dependency type.
	 */
	dependency?: RuleSetConditionOrConditions;
	/**
	 * Match values of properties in the description file (usually package.json).
	 */
	descriptionData?: {
		[k: string]: RuleSetConditionOrConditions;
	};
	/**
	 * Enforce this rule as pre or post step.
	 */
	enforce?: "pre" | "post";
	/**
	 * Shortcut for resource.exclude.
	 */
	exclude?: RuleSetConditionOrConditionsAbsolute;
	/**
	 * The options for the module generator.
	 */
	generator?: {
		[k: string]: any;
	};
	/**
	 * Shortcut for resource.include.
	 */
	include?: RuleSetConditionOrConditionsAbsolute;
	/**
	 * Match the issuer of the module (The module pointing to this module).
	 */
	issuer?: RuleSetConditionOrConditionsAbsolute;
	/**
	 * Match layer of the issuer of this module (The module pointing to this module).
	 */
	issuerLayer?: RuleSetConditionOrConditions;
	/**
	 * Specifies the layer in which the module should be placed in.
	 */
	layer?: string;
	/**
	 * Shortcut for use.loader.
	 */
	loader?: RuleSetLoader;
	/**
	 * Match module mimetype when load from Data URI.
	 */
	mimetype?: RuleSetConditionOrConditions;
	/**
	 * Only execute the first matching rule in this array.
	 */
	oneOf?: RuleSetRule[];
	/**
	 * Shortcut for use.options.
	 */
	options?: RuleSetLoaderOptions;
	/**
	 * Options for parsing.
	 */
	parser?: {
		[k: string]: any;
	};
	/**
	 * Match the real resource path of the module.
	 */
	realResource?: RuleSetConditionOrConditionsAbsolute;
	/**
	 * Options for the resolver.
	 */
	resolve?: ResolveOptions;
	/**
	 * Match the resource path of the module.
	 */
	resource?: RuleSetConditionOrConditionsAbsolute;
	/**
	 * Match the resource fragment of the module.
	 */
	resourceFragment?: RuleSetConditionOrConditions;
	/**
	 * Match the resource query of the module.
	 */
	resourceQuery?: RuleSetConditionOrConditions;
	/**
	 * Match and execute these rules when this rule is matched.
	 */
	rules?: RuleSetRule[];
	/**
	 * Match module scheme.
	 */
	scheme?: RuleSetConditionOrConditions;
	/**
	 * Flags a module as with or without side effects.
	 */
	sideEffects?: boolean;
	/**
	 * Shortcut for resource.test.
	 */
	test?: RuleSetConditionOrConditionsAbsolute;
	/**
	 * Module type to use for the module.
	 */
	type?: string;
	/**
	 * Modifiers applied to the module when rule is matched.
	 */
	use?: RuleSetUse;
}
/**
 * Logic operators used in a condition matcher.
 */
export interface RuleSetLogicalConditions {
	/**
	 * Logical AND.
	 */
	and?: RuleSetConditions;
	/**
	 * Logical NOT.
	 */
	not?: RuleSetCondition;
	/**
	 * Logical OR.
	 */
	or?: RuleSetConditions;
}
/**
 * Logic operators used in a condition matcher.
 */
export interface RuleSetLogicalConditionsAbsolute {
	/**
	 * Logical AND.
	 */
	and?: RuleSetConditionsAbsolute;
	/**
	 * Logical NOT.
	 */
	not?: RuleSetConditionAbsolute;
	/**
	 * Logical OR.
	 */
	or?: RuleSetConditionsAbsolute;
}
/**
 * Options object for resolving requests.
 */
export interface ResolveOptions {
	/**
	 * Redirect module requests.
	 */
	alias?: ResolveAlias;
	/**
	 * Fields in the description file (usually package.json) which are used to redirect requests inside the module.
	 */
	aliasFields?: (string[] | string)[];
	/**
	 * Extra resolve options per dependency category. Typical categories are "commonjs", "amd", "esm".
	 */
	byDependency?: {
		/**
		 * Options object for resolving requests.
		 */
		[k: string]: ResolveOptions;
	};
	/**
	 * Enable caching of successfully resolved requests (cache entries are revalidated).
	 */
	cache?: boolean;
	/**
	 * Predicate function to decide which requests should be cached.
	 */
	cachePredicate?: (
		request: import("enhanced-resolve").ResolveRequest
	) => boolean;
	/**
	 * Include the context information in the cache identifier when caching.
	 */
	cacheWithContext?: boolean;
	/**
	 * Condition names for exports field entry point.
	 */
	conditionNames?: string[];
	/**
	 * Filenames used to find a description file (like a package.json).
	 */
	descriptionFiles?: string[];
	/**
	 * Enforce the resolver to use one of the extensions from the extensions option (User must specify requests without extension).
	 */
	enforceExtension?: boolean;
	/**
	 * Field names from the description file (usually package.json) which are used to provide entry points of a package.
	 */
	exportsFields?: string[];
	/**
	 * Extensions added to the request when trying to find the file.
	 */
	extensions?: string[];
	/**
	 * Redirect module requests when normal resolving fails.
	 */
	fallback?: ResolveAlias;
	/**
	 * Filesystem for the resolver.
	 */
	fileSystem?: import("../lib/util/fs").InputFileSystem;
	/**
	 * Treats the request specified by the user as fully specified, meaning no extensions are added and the mainFiles in directories are not resolved (This doesn't affect requests from mainFields, aliasFields or aliases).
	 */
	fullySpecified?: boolean;
	/**
	 * Field names from the description file (usually package.json) which are used to provide internal request of a package (requests starting with # are considered as internal).
	 */
	importsFields?: string[];
	/**
	 * Field names from the description file (package.json) which are used to find the default entry point.
	 */
	mainFields?: (string[] | string)[];
	/**
	 * Filenames used to find the default entry point if there is no description file or main field.
	 */
	mainFiles?: string[];
	/**
	 * Folder names or directory paths where to find modules.
	 */
	modules?: string[];
	/**
	 * Plugins for the resolver.
	 */
	plugins?: ("..." | ResolvePluginInstance)[];
	/**
	 * Prefer to resolve server-relative URLs (starting with '/') as absolute paths before falling back to resolve in 'resolve.roots'.
	 */
	preferAbsolute?: boolean;
	/**
	 * Prefer to resolve module requests as relative request and fallback to resolving as module.
	 */
	preferRelative?: boolean;
	/**
	 * Custom resolver.
	 */
	resolver?: import("enhanced-resolve").Resolver;
	/**
	 * A list of resolve restrictions. Resolve results must fulfill all of these restrictions to resolve successfully. Other resolve paths are taken when restrictions are not met.
	 */
	restrictions?: (RegExp | string)[];
	/**
	 * A list of directories in which requests that are server-relative URLs (starting with '/') are resolved.
	 */
	roots?: string[];
	/**
	 * Enable resolving symlinks to the original location.
	 */
	symlinks?: boolean;
	/**
	 * Enable caching of successfully resolved requests (cache entries are not revalidated).
	 */
	unsafeCache?:
		| boolean
		| {
				[k: string]: any;
		  };
	/**
	 * Use synchronous filesystem calls for the resolver.
	 */
	useSyncFileSystemCalls?: boolean;
}
/**
 * Plugin instance.
 */
export interface ResolvePluginInstance {
	/**
	 * The run point of the plugin, required method.
	 */
	apply: (resolver: import("enhanced-resolve").Resolver) => void;
	[k: string]: any;
}
/**
 * Options object for node compatibility features.
 */
export interface NodeOptions {
	/**
	 * Include a polyfill for the '__dirname' variable.
	 */
	__dirname?: false | true | "warn-mock" | "mock" | "eval-only";
	/**
	 * Include a polyfill for the '__filename' variable.
	 */
	__filename?: false | true | "warn-mock" | "mock" | "eval-only";
	/**
	 * Include a polyfill for the 'global' variable.
	 */
	global?: false | true | "warn";
}
/**
 * Enables/Disables integrated optimizations.
 */
export interface Optimization {
	/**
	 * Check for incompatible wasm types when importing/exporting from/to ESM.
	 */
	checkWasmTypes?: boolean;
	/**
	 * Define the algorithm to choose chunk ids (named: readable ids for better debugging, deterministic: numeric hash ids for better long term caching, size: numeric ids focused on minimal initial download size, total-size: numeric ids focused on minimal total download size, false: no algorithm used, as custom one can be provided via plugin).
	 */
	chunkIds?:
		| "natural"
		| "named"
		| "deterministic"
		| "size"
		| "total-size"
		| false;
	/**
	 * Concatenate modules when possible to generate less modules, more efficient code and enable more optimizations by the minimizer.
	 */
	concatenateModules?: boolean;
	/**
	 * Emit assets even when errors occur. Critical errors are emitted into the generated code and will cause errors at runtime.
	 */
	emitOnErrors?: boolean;
	/**
	 * Also flag chunks as loaded which contain a subset of the modules.
	 */
	flagIncludedChunks?: boolean;
	/**
	 * Creates a module-internal dependency graph for top level symbols, exports and imports, to improve unused exports detection.
	 */
	innerGraph?: boolean;
	/**
	 * Rename exports when possible to generate shorter code (depends on optimization.usedExports and optimization.providedExports, true/"deterministic": generate short deterministic names optimized for caching, "size": generate the shortest possible names).
	 */
	mangleExports?: ("size" | "deterministic") | boolean;
	/**
	 * Reduce size of WASM by changing imports to shorter strings.
	 */
	mangleWasmImports?: boolean;
	/**
	 * Merge chunks which contain the same modules.
	 */
	mergeDuplicateChunks?: boolean;
	/**
	 * Enable minimizing the output. Uses optimization.minimizer.
	 */
	minimize?: boolean;
	/**
	 * Minimizer(s) to use for minimizing the output.
	 */
	minimizer?: ("..." | WebpackPluginInstance | WebpackPluginFunction)[];
	/**
	 * Define the algorithm to choose module ids (natural: numeric ids in order of usage, named: readable ids for better debugging, hashed: (deprecated) short hashes as ids for better long term caching, deterministic: numeric hash ids for better long term caching, size: numeric ids focused on minimal initial download size, false: no algorithm used, as custom one can be provided via plugin).
	 */
	moduleIds?: "natural" | "named" | "hashed" | "deterministic" | "size" | false;
	/**
	 * Avoid emitting assets when errors occur (deprecated: use 'emitOnErrors' instead).
	 */
	noEmitOnErrors?: boolean;
	/**
	 * Set process.env.NODE_ENV to a specific value.
	 */
	nodeEnv?: false | string;
	/**
	 * Generate records with relative paths to be able to move the context folder.
	 */
	portableRecords?: boolean;
	/**
	 * Figure out which exports are provided by modules to generate more efficient code.
	 */
	providedExports?: boolean;
	/**
	 * Use real [contenthash] based on final content of the assets.
	 */
	realContentHash?: boolean;
	/**
	 * Removes modules from chunks when these modules are already included in all parents.
	 */
	removeAvailableModules?: boolean;
	/**
	 * Remove chunks which are empty.
	 */
	removeEmptyChunks?: boolean;
	/**
	 * Create an additional chunk which contains only the webpack runtime and chunk hash maps.
	 */
	runtimeChunk?: OptimizationRuntimeChunk;
	/**
	 * Skip over modules which contain no side effects when exports are not used (false: disabled, 'flag': only use manually placed side effects flag, true: also analyse source code for side effects).
	 */
	sideEffects?: "flag" | boolean;
	/**
	 * Optimize duplication and caching by splitting chunks by shared modules and cache group.
	 */
	splitChunks?: false | OptimizationSplitChunksOptions;
	/**
	 * Figure out which exports are used by modules to mangle export names, omit unused exports and generate more efficient code (true: analyse used exports for each runtime, "global": analyse exports globally for all runtimes combined).
	 */
	usedExports?: "global" | boolean;
}
/**
 * Plugin instance.
 */
export interface WebpackPluginInstance {
	/**
	 * The run point of the plugin, required method.
	 */
	apply: (compiler: import("../lib/Compiler")) => void;
	[k: string]: any;
}
/**
 * Options object for splitting chunks into smaller chunks.
 */
export interface OptimizationSplitChunksOptions {
	/**
	 * Sets the name delimiter for created chunks.
	 */
	automaticNameDelimiter?: string;
	/**
	 * Assign modules to a cache group (modules from different cache groups are tried to keep in separate chunks, default categories: 'default', 'defaultVendors').
	 */
	cacheGroups?: {
		/**
		 * Configuration for a cache group.
		 */
		[k: string]:
			| false
			| RegExp
			| string
			| Function
			| OptimizationSplitChunksCacheGroup;
	};
	/**
	 * Select chunks for determining shared modules (defaults to "async", "initial" and "all" requires adding these chunks to the HTML).
	 */
	chunks?:
		| ("initial" | "async" | "all")
		| ((chunk: import("../lib/Chunk")) => boolean);
	/**
	 * Sets the size types which are used when a number is used for sizes.
	 */
	defaultSizeTypes?: string[];
	/**
	 * Size threshold at which splitting is enforced and other restrictions (minRemainingSize, maxAsyncRequests, maxInitialRequests) are ignored.
	 */
	enforceSizeThreshold?: OptimizationSplitChunksSizes;
	/**
	 * Options for modules not selected by any other cache group.
	 */
	fallbackCacheGroup?: {
		/**
		 * Sets the name delimiter for created chunks.
		 */
		automaticNameDelimiter?: string;
		/**
		 * Maximal size hint for the on-demand chunks.
		 */
		maxAsyncSize?: OptimizationSplitChunksSizes;
		/**
		 * Maximal size hint for the initial chunks.
		 */
		maxInitialSize?: OptimizationSplitChunksSizes;
		/**
		 * Maximal size hint for the created chunks.
		 */
		maxSize?: OptimizationSplitChunksSizes;
		/**
		 * Minimal size for the created chunk.
		 */
		minSize?: OptimizationSplitChunksSizes;
		/**
		 * Minimum size reduction due to the created chunk.
		 */
		minSizeReduction?: OptimizationSplitChunksSizes;
	};
	/**
	 * Sets the template for the filename for created chunks.
	 */
	filename?:
		| string
		| ((
				pathData: import("../lib/Compilation").PathData,
				assetInfo?: import("../lib/Compilation").AssetInfo
		  ) => string);
	/**
	 * Prevents exposing path info when creating names for parts splitted by maxSize.
	 */
	hidePathInfo?: boolean;
	/**
	 * Maximum number of requests which are accepted for on-demand loading.
	 */
	maxAsyncRequests?: number;
	/**
	 * Maximal size hint for the on-demand chunks.
	 */
	maxAsyncSize?: OptimizationSplitChunksSizes;
	/**
	 * Maximum number of initial chunks which are accepted for an entry point.
	 */
	maxInitialRequests?: number;
	/**
	 * Maximal size hint for the initial chunks.
	 */
	maxInitialSize?: OptimizationSplitChunksSizes;
	/**
	 * Maximal size hint for the created chunks.
	 */
	maxSize?: OptimizationSplitChunksSizes;
	/**
	 * Minimum number of times a module has to be duplicated until it's considered for splitting.
	 */
	minChunks?: number;
	/**
	 * Minimal size for the chunks the stay after moving the modules to a new chunk.
	 */
	minRemainingSize?: OptimizationSplitChunksSizes;
	/**
	 * Minimal size for the created chunks.
	 */
	minSize?: OptimizationSplitChunksSizes;
	/**
	 * Minimum size reduction due to the created chunk.
	 */
	minSizeReduction?: OptimizationSplitChunksSizes;
	/**
	 * Give chunks created a name (chunks with equal name are merged).
	 */
	name?: false | string | Function;
	/**
	 * Compare used exports when checking common modules. Modules will only be put in the same chunk when exports are equal.
	 */
	usedExports?: boolean;
}
/**
 * Options object for describing behavior of a cache group selecting modules that should be cached together.
 */
export interface OptimizationSplitChunksCacheGroup {
	/**
	 * Sets the name delimiter for created chunks.
	 */
	automaticNameDelimiter?: string;
	/**
	 * Select chunks for determining cache group content (defaults to "initial", "initial" and "all" requires adding these chunks to the HTML).
	 */
	chunks?:
		| ("initial" | "async" | "all")
		| ((chunk: import("../lib/Chunk")) => boolean);
	/**
	 * Ignore minimum size, minimum chunks and maximum requests and always create chunks for this cache group.
	 */
	enforce?: boolean;
	/**
	 * Size threshold at which splitting is enforced and other restrictions (minRemainingSize, maxAsyncRequests, maxInitialRequests) are ignored.
	 */
	enforceSizeThreshold?: OptimizationSplitChunksSizes;
	/**
	 * Sets the template for the filename for created chunks.
	 */
	filename?:
		| string
		| ((
				pathData: import("../lib/Compilation").PathData,
				assetInfo?: import("../lib/Compilation").AssetInfo
		  ) => string);
	/**
	 * Sets the hint for chunk id.
	 */
	idHint?: string;
	/**
	 * Assign modules to a cache group by module layer.
	 */
	layer?: RegExp | string | Function;
	/**
	 * Maximum number of requests which are accepted for on-demand loading.
	 */
	maxAsyncRequests?: number;
	/**
	 * Maximal size hint for the on-demand chunks.
	 */
	maxAsyncSize?: OptimizationSplitChunksSizes;
	/**
	 * Maximum number of initial chunks which are accepted for an entry point.
	 */
	maxInitialRequests?: number;
	/**
	 * Maximal size hint for the initial chunks.
	 */
	maxInitialSize?: OptimizationSplitChunksSizes;
	/**
	 * Maximal size hint for the created chunks.
	 */
	maxSize?: OptimizationSplitChunksSizes;
	/**
	 * Minimum number of times a module has to be duplicated until it's considered for splitting.
	 */
	minChunks?: number;
	/**
	 * Minimal size for the chunks the stay after moving the modules to a new chunk.
	 */
	minRemainingSize?: OptimizationSplitChunksSizes;
	/**
	 * Minimal size for the created chunk.
	 */
	minSize?: OptimizationSplitChunksSizes;
	/**
	 * Minimum size reduction due to the created chunk.
	 */
	minSizeReduction?: OptimizationSplitChunksSizes;
	/**
	 * Give chunks for this cache group a name (chunks with equal name are merged).
	 */
	name?: false | string | Function;
	/**
	 * Priority of this cache group.
	 */
	priority?: number;
	/**
	 * Try to reuse existing chunk (with name) when it has matching modules.
	 */
	reuseExistingChunk?: boolean;
	/**
	 * Assign modules to a cache group by module name.
	 */
	test?: RegExp | string | Function;
	/**
	 * Assign modules to a cache group by module type.
	 */
	type?: RegExp | string | Function;
	/**
	 * Compare used exports when checking common modules. Modules will only be put in the same chunk when exports are equal.
	 */
	usedExports?: boolean;
}
/**
 * Options affecting the output of the compilation. `output` options tell webpack how to write the compiled files to disk.
 */
export interface Output {
	/**
	 * The filename of asset modules as relative path inside the 'output.path' directory.
	 */
	assetModuleFilename?: AssetModuleFilename;
	/**
	 * Add a comment in the UMD wrapper.
	 */
	auxiliaryComment?: AuxiliaryComment;
	/**
	 * Add charset attribute for script tag.
	 */
	charset?: Charset;
	/**
	 * Specifies the filename template of output files of non-initial chunks on disk. You must **not** specify an absolute path here, but the path may contain folders separated by '/'! The specified path is joined with the value of the 'output.path' option to determine the location on disk.
	 */
	chunkFilename?: ChunkFilename;
	/**
	 * The format of chunks (formats included by default are 'array-push' (web/WebWorker), 'commonjs' (node.js), 'module' (ESM), but others might be added by plugins).
	 */
	chunkFormat?: ChunkFormat;
	/**
	 * Number of milliseconds before chunk request expires.
	 */
	chunkLoadTimeout?: ChunkLoadTimeout;
	/**
	 * The method of loading chunks (methods included by default are 'jsonp' (web), 'import' (ESM), 'importScripts' (WebWorker), 'require' (sync node.js), 'async-node' (async node.js), but others might be added by plugins).
	 */
	chunkLoading?: ChunkLoading;
	/**
	 * The global variable used by webpack for loading of chunks.
	 */
	chunkLoadingGlobal?: ChunkLoadingGlobal;
	/**
	 * Clean the output directory before emit.
	 */
	clean?: Clean;
	/**
	 * Check if to be emitted file already exists and have the same content before writing to output filesystem.
	 */
	compareBeforeEmit?: CompareBeforeEmit;
	/**
	 * This option enables cross-origin loading of chunks.
	 */
	crossOriginLoading?: CrossOriginLoading;
	/**
	 * Similar to `output.devtoolModuleFilenameTemplate`, but used in the case of duplicate module identifiers.
	 */
	devtoolFallbackModuleFilenameTemplate?: DevtoolFallbackModuleFilenameTemplate;
	/**
	 * Filename template string of function for the sources array in a generated SourceMap.
	 */
	devtoolModuleFilenameTemplate?: DevtoolModuleFilenameTemplate;
	/**
	 * Module namespace to use when interpolating filename template string for the sources array in a generated SourceMap. Defaults to `output.library` if not set. It's useful for avoiding runtime collisions in sourcemaps from multiple webpack projects built as libraries.
	 */
	devtoolNamespace?: DevtoolNamespace;
	/**
	 * List of chunk loading types enabled for use by entry points.
	 */
	enabledChunkLoadingTypes?: EnabledChunkLoadingTypes;
	/**
	 * List of library types enabled for use by entry points.
	 */
	enabledLibraryTypes?: EnabledLibraryTypes;
	/**
	 * List of wasm loading types enabled for use by entry points.
	 */
	enabledWasmLoadingTypes?: EnabledWasmLoadingTypes;
	/**
	 * The abilities of the environment where the webpack generated code should run.
	 */
	environment?: Environment;
	/**
	 * Specifies the filename of output files on disk. You must **not** specify an absolute path here, but the path may contain folders separated by '/'! The specified path is joined with the value of the 'output.path' option to determine the location on disk.
	 */
	filename?: Filename;
	/**
	 * An expression which is used to address the global object/scope in runtime code.
	 */
	globalObject?: GlobalObject;
	/**
	 * Digest type used for the hash.
	 */
	hashDigest?: HashDigest;
	/**
	 * Number of chars which are used for the hash.
	 */
	hashDigestLength?: HashDigestLength;
	/**
	 * Algorithm used for generation the hash (see node.js crypto package).
	 */
	hashFunction?: HashFunction;
	/**
	 * Any string which is added to the hash to salt it.
	 */
	hashSalt?: HashSalt;
	/**
	 * The filename of the Hot Update Chunks. They are inside the output.path directory.
	 */
	hotUpdateChunkFilename?: HotUpdateChunkFilename;
	/**
	 * The global variable used by webpack for loading of hot update chunks.
	 */
	hotUpdateGlobal?: HotUpdateGlobal;
	/**
	 * The filename of the Hot Update Main File. It is inside the 'output.path' directory.
	 */
	hotUpdateMainFilename?: HotUpdateMainFilename;
	/**
	 * Wrap javascript code into IIFE's to avoid leaking into global scope.
	 */
	iife?: Iife;
	/**
	 * The name of the native import() function (can be exchanged for a polyfill).
	 */
	importFunctionName?: ImportFunctionName;
	/**
	 * The name of the native import.meta object (can be exchanged for a polyfill).
	 */
	importMetaName?: ImportMetaName;
	/**
	 * Make the output files a library, exporting the exports of the entry point.
	 */
	library?: Library;
	/**
	 * Specify which export should be exposed as library.
	 */
	libraryExport?: LibraryExport;
	/**
	 * Type of library (types included by default are 'var', 'module', 'assign', 'assign-properties', 'this', 'window', 'self', 'global', 'commonjs', 'commonjs2', 'commonjs-module', 'amd', 'amd-require', 'umd', 'umd2', 'jsonp', 'system', but others might be added by plugins).
	 */
	libraryTarget?: LibraryType;
	/**
	 * Output javascript files as module source type.
	 */
	module?: OutputModule;
	/**
	 * The output directory as **absolute path** (required).
	 */
	path?: Path;
	/**
	 * Include comments with information about the modules.
	 */
	pathinfo?: Pathinfo;
	/**
	 * The 'publicPath' specifies the public URL address of the output files when referenced in a browser.
	 */
	publicPath?: PublicPath;
	/**
	 * This option enables loading async chunks via a custom script type, such as script type="module".
	 */
	scriptType?: ScriptType;
	/**
	 * The filename of the SourceMaps for the JavaScript files. They are inside the 'output.path' directory.
	 */
	sourceMapFilename?: SourceMapFilename;
	/**
	 * Prefixes every line of the source in the bundle with this string.
	 */
	sourcePrefix?: SourcePrefix;
	/**
	 * Handles error in module loading correctly at a performance cost. This will handle module error compatible with the EcmaScript Modules spec.
	 */
	strictModuleErrorHandling?: StrictModuleErrorHandling;
	/**
	 * Handles exceptions in module loading correctly at a performance cost (Deprecated). This will handle module error compatible with the Node.js CommonJS way.
	 */
	strictModuleExceptionHandling?: StrictModuleExceptionHandling;
	/**
	 * Use a Trusted Types policy to create urls for chunks. 'output.uniqueName' is used a default policy name. Passing a string sets a custom policy name.
	 */
	trustedTypes?: true | string | TrustedTypes;
	/**
	 * If `output.libraryTarget` is set to umd and `output.library` is set, setting this to true will name the AMD module.
	 */
	umdNamedDefine?: UmdNamedDefine;
	/**
	 * A unique name of the webpack build to avoid multiple webpack runtimes to conflict when using globals.
	 */
	uniqueName?: UniqueName;
	/**
	 * The method of loading WebAssembly Modules (methods included by default are 'fetch' (web/WebWorker), 'async-node' (node.js), but others might be added by plugins).
	 */
	wasmLoading?: WasmLoading;
	/**
	 * The filename of WebAssembly modules as relative path inside the 'output.path' directory.
	 */
	webassemblyModuleFilename?: WebassemblyModuleFilename;
	/**
	 * The method of loading chunks (methods included by default are 'jsonp' (web), 'import' (ESM), 'importScripts' (WebWorker), 'require' (sync node.js), 'async-node' (async node.js), but others might be added by plugins).
	 */
	workerChunkLoading?: ChunkLoading;
	/**
	 * The method of loading WebAssembly Modules (methods included by default are 'fetch' (web/WebWorker), 'async-node' (node.js), but others might be added by plugins).
	 */
	workerWasmLoading?: WasmLoading;
}
/**
 * Advanced options for cleaning assets.
 */
export interface CleanOptions {
	/**
	 * Log the assets that should be removed instead of deleting them.
	 */
	dry?: boolean;
	/**
	 * Keep these assets.
	 */
	keep?: RegExp | string | ((filename: string) => boolean);
}
/**
 * The abilities of the environment where the webpack generated code should run.
 */
export interface Environment {
	/**
	 * The environment supports arrow functions ('() => { ... }').
	 */
	arrowFunction?: boolean;
	/**
	 * The environment supports BigInt as literal (123n).
	 */
	bigIntLiteral?: boolean;
	/**
	 * The environment supports const and let for variable declarations.
	 */
	const?: boolean;
	/**
	 * The environment supports destructuring ('{ a, b } = obj').
	 */
	destructuring?: boolean;
	/**
	 * The environment supports an async import() function to import EcmaScript modules.
	 */
	dynamicImport?: boolean;
	/**
	 * The environment supports 'for of' iteration ('for (const x of array) { ... }').
	 */
	forOf?: boolean;
	/**
	 * The environment supports EcmaScript Module syntax to import EcmaScript modules (import ... from '...').
	 */
	module?: boolean;
}
/**
 * Use a Trusted Types policy to create urls for chunks.
 */
export interface TrustedTypes {
	/**
	 * The name of the Trusted Types policy created by webpack to serve bundle chunks.
	 */
	policyName?: string;
}
/**
 * Configuration object for web performance recommendations.
 */
export interface PerformanceOptions {
	/**
	 * Filter function to select assets that are checked.
	 */
	assetFilter?: Function;
	/**
	 * Sets the format of the hints: warnings, errors or nothing at all.
	 */
	hints?: false | "warning" | "error";
	/**
	 * File size limit (in bytes) when exceeded, that webpack will provide performance hints.
	 */
	maxAssetSize?: number;
	/**
	 * Total size of an entry point (in bytes).
	 */
	maxEntrypointSize?: number;
}
/**
 * Options affecting how file system snapshots are created and validated.
 */
export interface SnapshotOptions {
	/**
	 * Options for snapshotting build dependencies to determine if the whole cache need to be invalidated.
	 */
	buildDependencies?: {
		/**
		 * Use hashes of the content of the files/directories to determine invalidation.
		 */
		hash?: boolean;
		/**
		 * Use timestamps of the files/directories to determine invalidation.
		 */
		timestamp?: boolean;
	};
	/**
	 * List of paths that are managed by a package manager and contain a version or hash in its path so all files are immutable.
	 */
	immutablePaths?: (RegExp | string)[];
	/**
	 * List of paths that are managed by a package manager and can be trusted to not be modified otherwise.
	 */
	managedPaths?: (RegExp | string)[];
	/**
	 * Options for snapshotting dependencies of modules to determine if they need to be built again.
	 */
	module?: {
		/**
		 * Use hashes of the content of the files/directories to determine invalidation.
		 */
		hash?: boolean;
		/**
		 * Use timestamps of the files/directories to determine invalidation.
		 */
		timestamp?: boolean;
	};
	/**
	 * Options for snapshotting dependencies of request resolving to determine if requests need to be re-resolved.
	 */
	resolve?: {
		/**
		 * Use hashes of the content of the files/directories to determine invalidation.
		 */
		hash?: boolean;
		/**
		 * Use timestamps of the files/directories to determine invalidation.
		 */
		timestamp?: boolean;
	};
	/**
	 * Options for snapshotting the resolving of build dependencies to determine if the build dependencies need to be re-resolved.
	 */
	resolveBuildDependencies?: {
		/**
		 * Use hashes of the content of the files/directories to determine invalidation.
		 */
		hash?: boolean;
		/**
		 * Use timestamps of the files/directories to determine invalidation.
		 */
		timestamp?: boolean;
	};
}
/**
 * Stats options object.
 */
export interface StatsOptions {
	/**
	 * Fallback value for stats options when an option is not defined (has precedence over local webpack defaults).
	 */
	all?: boolean;
	/**
	 * Add assets information.
	 */
	assets?: boolean;
	/**
	 * Sort the assets by that field.
	 */
	assetsSort?: string;
	/**
	 * Space to display assets (groups will be collapsed to fit this space).
	 */
	assetsSpace?: number;
	/**
	 * Add built at time information.
	 */
	builtAt?: boolean;
	/**
	 * Add information about cached (not built) modules (deprecated: use 'cachedModules' instead).
	 */
	cached?: boolean;
	/**
	 * Show cached assets (setting this to `false` only shows emitted files).
	 */
	cachedAssets?: boolean;
	/**
	 * Add information about cached (not built) modules.
	 */
	cachedModules?: boolean;
	/**
	 * Add children information.
	 */
	children?: boolean;
	/**
	 * Display auxiliary assets in chunk groups.
	 */
	chunkGroupAuxiliary?: boolean;
	/**
	 * Display children of chunk groups.
	 */
	chunkGroupChildren?: boolean;
	/**
	 * Limit of assets displayed in chunk groups.
	 */
	chunkGroupMaxAssets?: number;
	/**
	 * Display all chunk groups with the corresponding bundles.
	 */
	chunkGroups?: boolean;
	/**
	 * Add built modules information to chunk information.
	 */
	chunkModules?: boolean;
	/**
	 * Space to display chunk modules (groups will be collapsed to fit this space, value is in number of modules/group).
	 */
	chunkModulesSpace?: number;
	/**
	 * Add the origins of chunks and chunk merging info.
	 */
	chunkOrigins?: boolean;
	/**
	 * Add information about parent, children and sibling chunks to chunk information.
	 */
	chunkRelations?: boolean;
	/**
	 * Add chunk information.
	 */
	chunks?: boolean;
	/**
	 * Sort the chunks by that field.
	 */
	chunksSort?: string;
	/**
	 * Enables/Disables colorful output.
	 */
	colors?:
		| boolean
		| {
				/**
				 * Custom color for bold text.
				 */
				bold?: string;
				/**
				 * Custom color for cyan text.
				 */
				cyan?: string;
				/**
				 * Custom color for green text.
				 */
				green?: string;
				/**
				 * Custom color for magenta text.
				 */
				magenta?: string;
				/**
				 * Custom color for red text.
				 */
				red?: string;
				/**
				 * Custom color for yellow text.
				 */
				yellow?: string;
		  };
	/**
	 * Context directory for request shortening.
	 */
	context?: string;
	/**
	 * Show chunk modules that are dependencies of other modules of the chunk.
	 */
	dependentModules?: boolean;
	/**
	 * Add module depth in module graph.
	 */
	depth?: boolean;
	/**
	 * Display the entry points with the corresponding bundles.
	 */
	entrypoints?: "auto" | boolean;
	/**
	 * Add --env information.
	 */
	env?: boolean;
	/**
	 * Add details to errors (like resolving log).
	 */
	errorDetails?: "auto" | boolean;
	/**
	 * Add internal stack trace to errors.
	 */
	errorStack?: boolean;
	/**
	 * Add errors.
	 */
	errors?: boolean;
	/**
	 * Add errors count.
	 */
	errorsCount?: boolean;
	/**
	 * Please use excludeModules instead.
	 */
	exclude?: boolean | ModuleFilterTypes;
	/**
	 * Suppress assets that match the specified filters. Filters can be Strings, RegExps or Functions.
	 */
	excludeAssets?: AssetFilterTypes;
	/**
	 * Suppress modules that match the specified filters. Filters can be Strings, RegExps, Booleans or Functions.
	 */
	excludeModules?: boolean | ModuleFilterTypes;
	/**
	 * Group assets by how their are related to chunks.
	 */
	groupAssetsByChunk?: boolean;
	/**
	 * Group assets by their status (emitted, compared for emit or cached).
	 */
	groupAssetsByEmitStatus?: boolean;
	/**
	 * Group assets by their extension.
	 */
	groupAssetsByExtension?: boolean;
	/**
	 * Group assets by their asset info (immutable, development, hotModuleReplacement, etc).
	 */
	groupAssetsByInfo?: boolean;
	/**
	 * Group assets by their path.
	 */
	groupAssetsByPath?: boolean;
	/**
	 * Group modules by their attributes (errors, warnings, assets, optional, orphan, or dependent).
	 */
	groupModulesByAttributes?: boolean;
	/**
	 * Group modules by their status (cached or built and cacheable).
	 */
	groupModulesByCacheStatus?: boolean;
	/**
	 * Group modules by their extension.
	 */
	groupModulesByExtension?: boolean;
	/**
	 * Group modules by their layer.
	 */
	groupModulesByLayer?: boolean;
	/**
	 * Group modules by their path.
	 */
	groupModulesByPath?: boolean;
	/**
	 * Group modules by their type.
	 */
	groupModulesByType?: boolean;
	/**
	 * Group reasons by their origin module.
	 */
	groupReasonsByOrigin?: boolean;
	/**
	 * Add the hash of the compilation.
	 */
	hash?: boolean;
	/**
	 * Add ids.
	 */
	ids?: boolean;
	/**
	 * Add logging output.
	 */
	logging?: ("none" | "error" | "warn" | "info" | "log" | "verbose") | boolean;
	/**
	 * Include debug logging of specified loggers (i. e. for plugins or loaders). Filters can be Strings, RegExps or Functions.
	 */
	loggingDebug?: boolean | FilterTypes;
	/**
	 * Add stack traces to logging output.
	 */
	loggingTrace?: boolean;
	/**
	 * Add information about assets inside modules.
	 */
	moduleAssets?: boolean;
	/**
	 * Add dependencies and origin of warnings/errors.
	 */
	moduleTrace?: boolean;
	/**
	 * Add built modules information.
	 */
	modules?: boolean;
	/**
	 * Sort the modules by that field.
	 */
	modulesSort?: string;
	/**
	 * Space to display modules (groups will be collapsed to fit this space, value is in number of modules/groups).
	 */
	modulesSpace?: number;
	/**
	 * Add information about modules nested in other modules (like with module concatenation).
	 */
	nestedModules?: boolean;
	/**
	 * Space to display modules nested within other modules (groups will be collapsed to fit this space, value is in number of modules/group).
	 */
	nestedModulesSpace?: number;
	/**
	 * Show reasons why optimization bailed out for modules.
	 */
	optimizationBailout?: boolean;
	/**
	 * Add information about orphan modules.
	 */
	orphanModules?: boolean;
	/**
	 * Add output path information.
	 */
	outputPath?: boolean;
	/**
	 * Add performance hint flags.
	 */
	performance?: boolean;
	/**
	 * Preset for the default values.
	 */
	preset?: boolean | string;
	/**
	 * Show exports provided by modules.
	 */
	providedExports?: boolean;
	/**
	 * Add public path information.
	 */
	publicPath?: boolean;
	/**
	 * Add information about the reasons why modules are included.
	 */
	reasons?: boolean;
	/**
	 * Space to display reasons (groups will be collapsed to fit this space).
	 */
	reasonsSpace?: number;
	/**
	 * Add information about assets that are related to other assets (like SourceMaps for assets).
	 */
	relatedAssets?: boolean;
	/**
	 * Add information about runtime modules (deprecated: use 'runtimeModules' instead).
	 */
	runtime?: boolean;
	/**
	 * Add information about runtime modules.
	 */
	runtimeModules?: boolean;
	/**
	 * Add the source code of modules.
	 */
	source?: boolean;
	/**
	 * Add timing information.
	 */
	timings?: boolean;
	/**
	 * Show exports used by modules.
	 */
	usedExports?: boolean;
	/**
	 * Add webpack version information.
	 */
	version?: boolean;
	/**
	 * Add warnings.
	 */
	warnings?: boolean;
	/**
	 * Add warnings count.
	 */
	warningsCount?: boolean;
	/**
	 * Suppress listing warnings that match the specified filters (they will still be counted). Filters can be Strings, RegExps or Functions.
	 */
	warningsFilter?: WarningFilterTypes;
}
/**
 * Options for the watcher.
 */
export interface WatchOptions {
	/**
	 * Delay the rebuilt after the first change. Value is a time in ms.
	 */
	aggregateTimeout?: number;
	/**
	 * Resolve symlinks and watch symlink and real file. This is usually not needed as webpack already resolves symlinks ('resolve.symlinks').
	 */
	followSymlinks?: boolean;
	/**
	 * Ignore some files from watching (glob pattern or regexp).
	 */
	ignored?: string[] | RegExp | string;
	/**
	 * Enable polling mode for watching.
	 */
	poll?: number | boolean;
	/**
	 * Stop watching when stdin stream has ended.
	 */
	stdin?: boolean;
}
/**
 * Options object for data url generation.
 */
export interface AssetGeneratorDataUrlOptions {
	/**
	 * Asset encoding (defaults to base64).
	 */
	encoding?: false | "base64";
	/**
	 * Asset mimetype (getting from file extension by default).
	 */
	mimetype?: string;
}
/**
 * Generator options for asset/inline modules.
 */
export interface AssetInlineGeneratorOptions {
	/**
	 * The options for data url generator.
	 */
	dataUrl?: AssetGeneratorDataUrl;
}
/**
 * Options object for DataUrl condition.
 */
export interface AssetParserDataUrlOptions {
	/**
	 * Maximum size of asset that should be inline as modules. Default: 8kb.
	 */
	maxSize?: number;
}
/**
 * Parser options for asset modules.
 */
export interface AssetParserOptions {
	/**
	 * The condition for inlining the asset as DataUrl.
	 */
	dataUrlCondition?: AssetParserDataUrlOptions | AssetParserDataUrlFunction;
}
/**
 * Generator options for asset/resource modules.
 */
export interface AssetResourceGeneratorOptions {
	/**
	 * Emit an output asset from this asset module. This can be set to 'false' to omit emitting e. g. for SSR.
	 */
	emit?: boolean;
	/**
	 * Specifies the filename template of output files on disk. You must **not** specify an absolute path here, but the path may contain folders separated by '/'! The specified path is joined with the value of the 'output.path' option to determine the location on disk.
	 */
	filename?: FilenameTemplate;
	/**
	 * The 'publicPath' specifies the public URL address of the output files when referenced in a browser.
	 */
	publicPath?: RawPublicPath;
}
/**
 * No generator options are supported for this module type.
 */
export interface EmptyGeneratorOptions {}
/**
 * No parser options are supported for this module type.
 */
export interface EmptyParserOptions {}
/**
 * An object with entry point description.
 */
export interface EntryDescriptionNormalized {
	/**
	 * The method of loading chunks (methods included by default are 'jsonp' (web), 'import' (ESM), 'importScripts' (WebWorker), 'require' (sync node.js), 'async-node' (async node.js), but others might be added by plugins).
	 */
	chunkLoading?: ChunkLoading;
	/**
	 * The entrypoints that the current entrypoint depend on. They must be loaded when this entrypoint is loaded.
	 */
	dependOn?: string[];
	/**
	 * Specifies the filename of output files on disk. You must **not** specify an absolute path here, but the path may contain folders separated by '/'! The specified path is joined with the value of the 'output.path' option to determine the location on disk.
	 */
	filename?: Filename;
	/**
	 * Module(s) that are loaded upon startup. The last one is exported.
	 */
	import?: string[];
	/**
	 * Specifies the layer in which modules of this entrypoint are placed.
	 */
	layer?: Layer;
	/**
	 * Options for library.
	 */
	library?: LibraryOptions;
	/**
	 * The 'publicPath' specifies the public URL address of the output files when referenced in a browser.
	 */
	publicPath?: PublicPath;
	/**
	 * The name of the runtime chunk. If set a runtime chunk with this name is created or an existing entrypoint is used as runtime.
	 */
	runtime?: EntryRuntime;
	/**
	 * The method of loading WebAssembly Modules (methods included by default are 'fetch' (web/WebWorker), 'async-node' (node.js), but others might be added by plugins).
	 */
	wasmLoading?: WasmLoading;
}
/**
 * Multiple entry bundles are created. The key is the entry name. The value is an entry description object.
 */
export interface EntryStaticNormalized {
	/**
	 * An object with entry point description.
	 */
	[k: string]: EntryDescriptionNormalized;
}
/**
 * Enables/Disables experiments (experimental features with relax SemVer compatibility).
 */
export interface ExperimentsCommon {
	/**
	 * Allow module type 'asset' to generate assets.
	 */
	asset?: boolean;
	/**
	 * Support WebAssembly as asynchronous EcmaScript Module.
	 */
	asyncWebAssembly?: boolean;
	/**
	 * Enable additional in memory caching of modules that are unchanged and reference only unchanged modules.
	 */
	cacheUnaffected?: boolean;
	/**
	 * Apply defaults of next major version.
	 */
	futureDefaults?: boolean;
	/**
	 * Enable module and chunk layers.
	 */
	layers?: boolean;
	/**
	 * Allow output javascript files as module source type.
	 */
	outputModule?: boolean;
	/**
	 * Support WebAssembly as synchronous EcmaScript Module (outdated).
	 */
	syncWebAssembly?: boolean;
	/**
	 * Allow using top-level-await in EcmaScript Modules.
	 */
	topLevelAwait?: boolean;
}
/**
 * Data object passed as argument when a function is set for 'externals'.
 */
export interface ExternalItemFunctionData {
	/**
	 * The directory in which the request is placed.
	 */
	context?: string;
	/**
	 * Contextual information.
	 */
	contextInfo?: import("../lib/ModuleFactory").ModuleFactoryCreateDataContextInfo;
	/**
	 * The category of the referencing dependencies.
	 */
	dependencyType?: string;
	/**
	 * Get a resolve function with the current resolver options.
	 */
	getResolve?: (
		options?: ResolveOptions
	) =>
		| ((
				context: string,
				request: string,
				callback: (err?: Error, result?: string) => void
		  ) => void)
		| ((context: string, request: string) => Promise<string>);
	/**
	 * The request as written by the user in the require/import expression/statement.
	 */
	request?: string;
}
/**
 * Options for building http resources.
 */
export interface HttpUriOptions {
	/**
	 * List of allowed URIs (resp. the beginning of them).
	 */
	allowedUris: HttpUriOptionsAllowedUris;
	/**
	 * Location where resource content is stored for lockfile entries. It's also possible to disable storing by passing false.
	 */
	cacheLocation?: false | string;
	/**
	 * When set, anything that would lead to a modification of the lockfile or any resource content, will result in an error.
	 */
	frozen?: boolean;
	/**
	 * Location of the lockfile.
	 */
	lockfileLocation?: string;
	/**
	 * When set, resources of existing lockfile entries will be fetched and entries will be upgraded when resource content has changed.
	 */
	upgrade?: boolean;
}
/**
 * Parser options for javascript modules.
 */
export interface JavascriptParserOptions {
	/**
	 * Set the value of `require.amd` and `define.amd`. Or disable AMD support.
	 */
	amd?: Amd;
	/**
	 * Enable/disable special handling for browserify bundles.
	 */
	browserify?: boolean;
	/**
	 * Enable/disable parsing of CommonJs syntax.
	 */
	commonjs?: boolean;
	/**
	 * Enable/disable parsing of magic comments in CommonJs syntax.
	 */
	commonjsMagicComments?: boolean;
	/**
	 * Enable warnings for full dynamic dependencies.
	 */
	exprContextCritical?: boolean;
	/**
	 * Enable recursive directory lookup for full dynamic dependencies.
	 */
	exprContextRecursive?: boolean;
	/**
	 * Sets the default regular expression for full dynamic dependencies.
	 */
	exprContextRegExp?: RegExp | boolean;
	/**
	 * Set the default request for full dynamic dependencies.
	 */
	exprContextRequest?: string;
	/**
	 * Enable/disable parsing of EcmaScript Modules syntax.
	 */
	harmony?: boolean;
	/**
	 * Enable/disable parsing of import() syntax.
	 */
	import?: boolean;
	/**
	 * Include polyfills or mocks for various node stuff.
	 */
	node?: Node;
	/**
	 * Enable/disable parsing of require.context syntax.
	 */
	requireContext?: boolean;
	/**
	 * Enable/disable parsing of require.ensure syntax.
	 */
	requireEnsure?: boolean;
	/**
	 * Enable/disable parsing of require.include syntax.
	 */
	requireInclude?: boolean;
	/**
	 * Enable/disable parsing of require.js special syntax like require.config, requirejs.config, require.version and requirejs.onError.
	 */
	requireJs?: boolean;
	/**
	 * Emit errors instead of warnings when imported names don't exist in imported module.
	 */
	strictExportPresence?: boolean;
	/**
	 * Handle the this context correctly according to the spec for namespace objects.
	 */
	strictThisContextOnImports?: boolean;
	/**
	 * Enable/disable parsing of System.js special syntax like System.import, System.get, System.set and System.register.
	 */
	system?: boolean;
	/**
	 * Enable warnings when using the require function in a not statically analyse-able way.
	 */
	unknownContextCritical?: boolean;
	/**
	 * Enable recursive directory lookup when using the require function in a not statically analyse-able way.
	 */
	unknownContextRecursive?: boolean;
	/**
	 * Sets the regular expression when using the require function in a not statically analyse-able way.
	 */
	unknownContextRegExp?: RegExp | boolean;
	/**
	 * Sets the request when using the require function in a not statically analyse-able way.
	 */
	unknownContextRequest?: string;
	/**
	 * Enable/disable parsing of new URL() syntax.
	 */
	url?: "relative" | boolean;
	/**
	 * Disable or configure parsing of WebWorker syntax like new Worker() or navigator.serviceWorker.register().
	 */
	worker?: string[] | boolean;
	/**
	 * Enable warnings for partial dynamic dependencies.
	 */
	wrappedContextCritical?: boolean;
	/**
	 * Enable recursive directory lookup for partial dynamic dependencies.
	 */
	wrappedContextRecursive?: boolean;
	/**
	 * Set the inner regular expression for partial dynamic dependencies.
	 */
	wrappedContextRegExp?: RegExp;
	[k: string]: any;
}
/**
 * Options for compiling entrypoints and import()s only when they are accessed.
 */
export interface LazyCompilationOptions {
	/**
	 * A custom backend.
	 */
	backend?:
		| ((
				compiler: import("../lib/Compiler"),
				client: string,
				callback: (err?: Error, api?: any) => void
		  ) => void)
		| ((compiler: import("../lib/Compiler"), client: string) => Promise<any>);
	/**
	 * A custom client.
	 */
	client?: string;
	/**
	 * Enable/disable lazy compilation for entries.
	 */
	entries?: boolean;
	/**
	 * Enable/disable lazy compilation for import() modules.
	 */
	imports?: boolean;
	/**
	 * Specify which entrypoints or import()ed modules should be lazily compiled. This is matched with the imported module and not the entrypoint name.
	 */
	test?: RegExp | string | ((module: import("../lib/Module")) => boolean);
}
/**
 * Options affecting the normal modules (`NormalModuleFactory`).
 */
export interface ModuleOptionsNormalized {
	/**
	 * An array of rules applied by default for modules.
	 */
	defaultRules: RuleSetRules;
	/**
	 * Specify options for each generator.
	 */
	generator: GeneratorOptionsByModuleType;
	/**
	 * Don't parse files matching. It's matched against the full resolved request.
	 */
	noParse?: NoParse;
	/**
	 * Specify options for each parser.
	 */
	parser: ParserOptionsByModuleType;
	/**
	 * An array of rules applied for modules.
	 */
	rules: RuleSetRules;
	/**
	 * Cache the resolving of module requests.
	 */
	unsafeCache?: boolean | Function;
}
/**
 * Normalized options affecting the output of the compilation. `output` options tell webpack how to write the compiled files to disk.
 */
export interface OutputNormalized {
	/**
	 * The filename of asset modules as relative path inside the 'output.path' directory.
	 */
	assetModuleFilename?: AssetModuleFilename;
	/**
	 * Add charset attribute for script tag.
	 */
	charset?: Charset;
	/**
	 * Specifies the filename template of output files of non-initial chunks on disk. You must **not** specify an absolute path here, but the path may contain folders separated by '/'! The specified path is joined with the value of the 'output.path' option to determine the location on disk.
	 */
	chunkFilename?: ChunkFilename;
	/**
	 * The format of chunks (formats included by default are 'array-push' (web/WebWorker), 'commonjs' (node.js), 'module' (ESM), but others might be added by plugins).
	 */
	chunkFormat?: ChunkFormat;
	/**
	 * Number of milliseconds before chunk request expires.
	 */
	chunkLoadTimeout?: ChunkLoadTimeout;
	/**
	 * The method of loading chunks (methods included by default are 'jsonp' (web), 'import' (ESM), 'importScripts' (WebWorker), 'require' (sync node.js), 'async-node' (async node.js), but others might be added by plugins).
	 */
	chunkLoading?: ChunkLoading;
	/**
	 * The global variable used by webpack for loading of chunks.
	 */
	chunkLoadingGlobal?: ChunkLoadingGlobal;
	/**
	 * Clean the output directory before emit.
	 */
	clean?: Clean;
	/**
	 * Check if to be emitted file already exists and have the same content before writing to output filesystem.
	 */
	compareBeforeEmit?: CompareBeforeEmit;
	/**
	 * This option enables cross-origin loading of chunks.
	 */
	crossOriginLoading?: CrossOriginLoading;
	/**
	 * Similar to `output.devtoolModuleFilenameTemplate`, but used in the case of duplicate module identifiers.
	 */
	devtoolFallbackModuleFilenameTemplate?: DevtoolFallbackModuleFilenameTemplate;
	/**
	 * Filename template string of function for the sources array in a generated SourceMap.
	 */
	devtoolModuleFilenameTemplate?: DevtoolModuleFilenameTemplate;
	/**
	 * Module namespace to use when interpolating filename template string for the sources array in a generated SourceMap. Defaults to `output.library` if not set. It's useful for avoiding runtime collisions in sourcemaps from multiple webpack projects built as libraries.
	 */
	devtoolNamespace?: DevtoolNamespace;
	/**
	 * List of chunk loading types enabled for use by entry points.
	 */
	enabledChunkLoadingTypes?: EnabledChunkLoadingTypes;
	/**
	 * List of library types enabled for use by entry points.
	 */
	enabledLibraryTypes?: EnabledLibraryTypes;
	/**
	 * List of wasm loading types enabled for use by entry points.
	 */
	enabledWasmLoadingTypes?: EnabledWasmLoadingTypes;
	/**
	 * The abilities of the environment where the webpack generated code should run.
	 */
	environment?: Environment;
	/**
	 * Specifies the filename of output files on disk. You must **not** specify an absolute path here, but the path may contain folders separated by '/'! The specified path is joined with the value of the 'output.path' option to determine the location on disk.
	 */
	filename?: Filename;
	/**
	 * An expression which is used to address the global object/scope in runtime code.
	 */
	globalObject?: GlobalObject;
	/**
	 * Digest type used for the hash.
	 */
	hashDigest?: HashDigest;
	/**
	 * Number of chars which are used for the hash.
	 */
	hashDigestLength?: HashDigestLength;
	/**
	 * Algorithm used for generation the hash (see node.js crypto package).
	 */
	hashFunction?: HashFunction;
	/**
	 * Any string which is added to the hash to salt it.
	 */
	hashSalt?: HashSalt;
	/**
	 * The filename of the Hot Update Chunks. They are inside the output.path directory.
	 */
	hotUpdateChunkFilename?: HotUpdateChunkFilename;
	/**
	 * The global variable used by webpack for loading of hot update chunks.
	 */
	hotUpdateGlobal?: HotUpdateGlobal;
	/**
	 * The filename of the Hot Update Main File. It is inside the 'output.path' directory.
	 */
	hotUpdateMainFilename?: HotUpdateMainFilename;
	/**
	 * Wrap javascript code into IIFE's to avoid leaking into global scope.
	 */
	iife?: Iife;
	/**
	 * The name of the native import() function (can be exchanged for a polyfill).
	 */
	importFunctionName?: ImportFunctionName;
	/**
	 * The name of the native import.meta object (can be exchanged for a polyfill).
	 */
	importMetaName?: ImportMetaName;
	/**
	 * Options for library.
	 */
	library?: LibraryOptions;
	/**
	 * Output javascript files as module source type.
	 */
	module?: OutputModule;
	/**
	 * The output directory as **absolute path** (required).
	 */
	path?: Path;
	/**
	 * Include comments with information about the modules.
	 */
	pathinfo?: Pathinfo;
	/**
	 * The 'publicPath' specifies the public URL address of the output files when referenced in a browser.
	 */
	publicPath?: PublicPath;
	/**
	 * This option enables loading async chunks via a custom script type, such as script type="module".
	 */
	scriptType?: ScriptType;
	/**
	 * The filename of the SourceMaps for the JavaScript files. They are inside the 'output.path' directory.
	 */
	sourceMapFilename?: SourceMapFilename;
	/**
	 * Prefixes every line of the source in the bundle with this string.
	 */
	sourcePrefix?: SourcePrefix;
	/**
	 * Handles error in module loading correctly at a performance cost. This will handle module error compatible with the EcmaScript Modules spec.
	 */
	strictModuleErrorHandling?: StrictModuleErrorHandling;
	/**
	 * Handles exceptions in module loading correctly at a performance cost (Deprecated). This will handle module error compatible with the Node.js CommonJS way.
	 */
	strictModuleExceptionHandling?: StrictModuleExceptionHandling;
	/**
	 * Use a Trusted Types policy to create urls for chunks.
	 */
	trustedTypes?: TrustedTypes;
	/**
	 * A unique name of the webpack build to avoid multiple webpack runtimes to conflict when using globals.
	 */
	uniqueName?: UniqueName;
	/**
	 * The method of loading WebAssembly Modules (methods included by default are 'fetch' (web/WebWorker), 'async-node' (node.js), but others might be added by plugins).
	 */
	wasmLoading?: WasmLoading;
	/**
	 * The filename of WebAssembly modules as relative path inside the 'output.path' directory.
	 */
	webassemblyModuleFilename?: WebassemblyModuleFilename;
	/**
	 * The method of loading chunks (methods included by default are 'jsonp' (web), 'import' (ESM), 'importScripts' (WebWorker), 'require' (sync node.js), 'async-node' (async node.js), but others might be added by plugins).
	 */
	workerChunkLoading?: ChunkLoading;
	/**
	 * The method of loading WebAssembly Modules (methods included by default are 'fetch' (web/WebWorker), 'async-node' (node.js), but others might be added by plugins).
	 */
	workerWasmLoading?: WasmLoading;
}
/**
 * Normalized webpack options object.
 */
export interface WebpackOptionsNormalized {
	/**
	 * Set the value of `require.amd` and `define.amd`. Or disable AMD support.
	 */
	amd?: Amd;
	/**
	 * Report the first error as a hard error instead of tolerating it.
	 */
	bail?: Bail;
	/**
	 * Cache generated modules and chunks to improve performance for multiple incremental builds.
	 */
	cache: CacheOptionsNormalized;
	/**
	 * The base directory (absolute path!) for resolving the `entry` option. If `output.pathinfo` is set, the included pathinfo is shortened to this directory.
	 */
	context?: Context;
	/**
	 * References to other configurations to depend on.
	 */
	dependencies?: Dependencies;
	/**
	 * Options for the webpack-dev-server.
	 */
	devServer?: DevServer;
	/**
	 * A developer tool to enhance debugging (false | eval | [inline-|hidden-|eval-][nosources-][cheap-[module-]]source-map).
	 */
	devtool?: DevTool;
	/**
	 * The entry point(s) of the compilation.
	 */
	entry: EntryNormalized;
	/**
	 * Enables/Disables experiments (experimental features with relax SemVer compatibility).
	 */
	experiments: ExperimentsNormalized;
	/**
	 * Specify dependencies that shouldn't be resolved by webpack, but should become dependencies of the resulting bundle. The kind of the dependency depends on `output.libraryTarget`.
	 */
	externals: Externals;
	/**
	 * Enable presets of externals for specific targets.
	 */
	externalsPresets: ExternalsPresets;
	/**
	 * Specifies the default type of externals ('amd*', 'umd*', 'system' and 'jsonp' depend on output.libraryTarget set to the same value).
	 */
	externalsType?: ExternalsType;
	/**
	 * Ignore specific warnings.
	 */
	ignoreWarnings?: IgnoreWarningsNormalized;
	/**
	 * Options for infrastructure level logging.
	 */
	infrastructureLogging: InfrastructureLogging;
	/**
	 * Custom values available in the loader context.
	 */
	loader?: Loader;
	/**
	 * Enable production optimizations or development hints.
	 */
	mode?: Mode;
	/**
	 * Options affecting the normal modules (`NormalModuleFactory`).
	 */
	module: ModuleOptionsNormalized;
	/**
	 * Name of the configuration. Used when loading multiple configurations.
	 */
	name?: Name;
	/**
	 * Include polyfills or mocks for various node stuff.
	 */
	node: Node;
	/**
	 * Enables/Disables integrated optimizations.
	 */
	optimization: Optimization;
	/**
	 * Normalized options affecting the output of the compilation. `output` options tell webpack how to write the compiled files to disk.
	 */
	output: OutputNormalized;
	/**
	 * The number of parallel processed modules in the compilation.
	 */
	parallelism?: Parallelism;
	/**
	 * Configuration for web performance recommendations.
	 */
	performance?: Performance;
	/**
	 * Add additional plugins to the compiler.
	 */
	plugins: Plugins;
	/**
	 * Capture timing information for each module.
	 */
	profile?: Profile;
	/**
	 * Store compiler state to a json file.
	 */
	recordsInputPath?: RecordsInputPath;
	/**
	 * Load compiler state from a json file.
	 */
	recordsOutputPath?: RecordsOutputPath;
	/**
	 * Options for the resolver.
	 */
	resolve: Resolve;
	/**
	 * Options for the resolver when resolving loaders.
	 */
	resolveLoader: ResolveLoader;
	/**
	 * Options affecting how file system snapshots are created and validated.
	 */
	snapshot: SnapshotOptions;
	/**
	 * Stats options object or preset name.
	 */
	stats: StatsValue;
	/**
	 * Environment to build for. An array of environments to build for all of them when possible.
	 */
	target?: Target;
	/**
	 * Enter watch mode, which rebuilds on file change.
	 */
	watch?: Watch;
	/**
	 * Options for the watcher.
	 */
	watchOptions: WatchOptions;
}
/**
 * Enables/Disables experiments (experimental features with relax SemVer compatibility).
 */
export interface ExperimentsExtra {
	/**
	 * Build http(s): urls using a lockfile and resource content cache.
	 */
	buildHttp?: HttpUriAllowedUris | HttpUriOptions;
	/**
	 * Compile entrypoints and import()s only when they are accessed.
	 */
	lazyCompilation?: boolean | LazyCompilationOptions;
}
/**
 * Enables/Disables experiments (experimental features with relax SemVer compatibility).
 */
export interface ExperimentsNormalizedExtra {
	/**
	 * Build http(s): urls using a lockfile and resource content cache.
	 */
	buildHttp?: HttpUriOptions;
	/**
	 * Compile entrypoints and import()s only when they are accessed.
	 */
	lazyCompilation?: LazyCompilationOptions;
}
/**
 * If an dependency matches exactly a property of the object, the property value is used as dependency.
 */
export interface ExternalItemObjectKnown {
	/**
	 * Specify externals depending on the layer.
	 */
	byLayer?:
		| {
				[k: string]: ExternalItem;
		  }
		| ((layer: string | null) => ExternalItem);
}
/**
 * If an dependency matches exactly a property of the object, the property value is used as dependency.
 */
export interface ExternalItemObjectUnknown {
	[k: string]: ExternalItemValue;
}
/**
 * Specify options for each generator.
 */
export interface GeneratorOptionsByModuleTypeKnown {
	/**
	 * Generator options for asset modules.
	 */
	asset?: AssetGeneratorOptions;
	/**
	 * Generator options for asset/inline modules.
	 */
	"asset/inline"?: AssetInlineGeneratorOptions;
	/**
	 * Generator options for asset/resource modules.
	 */
	"asset/resource"?: AssetResourceGeneratorOptions;
	/**
	 * No generator options are supported for this module type.
	 */
	javascript?: EmptyGeneratorOptions;
	/**
	 * No generator options are supported for this module type.
	 */
	"javascript/auto"?: EmptyGeneratorOptions;
	/**
	 * No generator options are supported for this module type.
	 */
	"javascript/dynamic"?: EmptyGeneratorOptions;
	/**
	 * No generator options are supported for this module type.
	 */
	"javascript/esm"?: EmptyGeneratorOptions;
}
/**
 * Specify options for each generator.
 */
export interface GeneratorOptionsByModuleTypeUnknown {
	/**
	 * Options for generating.
	 */
	[k: string]: {
		[k: string]: any;
	};
}
/**
 * Specify options for each parser.
 */
export interface ParserOptionsByModuleTypeKnown {
	/**
	 * Parser options for asset modules.
	 */
	asset?: AssetParserOptions;
	/**
	 * No parser options are supported for this module type.
	 */
	"asset/inline"?: EmptyParserOptions;
	/**
	 * No parser options are supported for this module type.
	 */
	"asset/resource"?: EmptyParserOptions;
	/**
	 * No parser options are supported for this module type.
	 */
	"asset/source"?: EmptyParserOptions;
	/**
	 * Parser options for javascript modules.
	 */
	javascript?: JavascriptParserOptions;
	/**
	 * Parser options for javascript modules.
	 */
	"javascript/auto"?: JavascriptParserOptions;
	/**
	 * Parser options for javascript modules.
	 */
	"javascript/dynamic"?: JavascriptParserOptions;
	/**
	 * Parser options for javascript modules.
	 */
	"javascript/esm"?: JavascriptParserOptions;
}
/**
 * Specify options for each parser.
 */
export interface ParserOptionsByModuleTypeUnknown {
	/**
	 * Options for parsing.
	 */
	[k: string]: {
		[k: string]: any;
	};
}<|MERGE_RESOLUTION|>--- conflicted
+++ resolved
@@ -1120,130 +1120,6 @@
 	root?: string[] | string;
 }
 /**
-<<<<<<< HEAD
- * Enables/Disables experiments (experimental features with relax SemVer compatibility).
- */
-export interface Experiments {
-	/**
-	 * Allow module type 'asset' to generate assets.
-	 */
-	asset?: boolean;
-	/**
-	 * Support WebAssembly as asynchronous EcmaScript Module.
-	 */
-	asyncWebAssembly?: boolean;
-	/**
-	 * Build http(s): urls using a lockfile and resource content cache.
-	 */
-	buildHttp?: boolean | HttpUriOptions;
-	/**
-	 * Apply defaults of next major version.
-	 */
-	futureDefaults?: boolean;
-	/**
-	 * Enable module and chunk layers.
-	 */
-	layers?: boolean;
-	/**
-	 * Compile entrypoints and import()s only when they are accessed.
-	 */
-	lazyCompilation?: boolean | LazyCompilationOptions;
-	/**
-	 * Allow output javascript files as module source type.
-	 */
-	outputModule?: boolean;
-	/**
-	 * Support WebAssembly as synchronous EcmaScript Module (outdated).
-	 */
-	syncWebAssembly?: boolean;
-	/**
-	 * Allow using top-level-await in EcmaScript Modules.
-	 */
-	topLevelAwait?: boolean;
-}
-/**
- * Options for building http resources.
- */
-export interface HttpUriOptions {
-	/**
-	 * Location where resource content is stored for lockfile entries. It's also possible to disable storing by passing false.
-	 */
-	cacheLocation?: false | string;
-	/**
-	 * When set, anything that would lead to a modification of the lockfile or any resource content, will result in an error.
-	 */
-	frozen?: boolean;
-	/**
-	 * Location of the lockfile.
-	 */
-	lockfileLocation?: string;
-	/**
-	 * When set, resources of existing lockfile entries will be fetched and entries will be upgraded when resource content has changed.
-	 */
-	upgrade?: boolean;
-}
-/**
- * This interface was referenced by `WebpackOptions`'s JSON-Schema
- * via the `definition` "LazyCompilationOptions".
- */
-export interface LazyCompilationOptions {
-	backend?:
-		| (
-				| ((
-						compiler: import("../lib/Compiler"),
-						callback: (
-							err?: Error,
-							api?: import("../lib/hmr/LazyCompilationPlugin").BackendApi
-						) => void
-				  ) => void)
-				| ((
-						compiler: import("../lib/Compiler")
-				  ) => Promise<import("../lib/hmr/LazyCompilationPlugin").BackendApi>)
-		  )
-		| LazyCompilationDefaultBackendOptions;
-	/**
-	 * Enable/disable lazy compilation for entries.
-	 */
-	entries?: boolean;
-	/**
-	 * Enable/disable lazy compilation for import() modules.
-	 */
-	imports?: boolean;
-	/**
-	 * Specify which entrypoints or import()ed modules should be lazily compiled. This is matched with the imported module and not the entrypoint name.
-	 */
-	test?: RegExp | string | ((module: import("../lib/Module")) => boolean);
-}
-/**
- * Options for the default backend.
- */
-export interface LazyCompilationDefaultBackendOptions {
-	/**
-	 * A custom client.
-	 */
-	client?: string;
-	/**
-	 * Specifies where to listen to from the server.
-	 */
-	listen?:
-		| number
-		| import("net").ListenOptions
-		| ((server: import("net").Server) => void);
-	/**
-	 * Specifies the protocol the client should use to connect to the server.
-	 */
-	protocol?: "http" | "https";
-	/**
-	 * Specifies how to create the server handling the EventSource requests.
-	 */
-	server?:
-		| (import("https").ServerOptions | import("http").ServerOptions)
-		| (() => import("net").Server);
-	[k: string]: any;
-}
-/**
-=======
->>>>>>> b865ecb2
  * Enable presets of externals for specific targets.
  */
 export interface ExternalsPresets {
@@ -3062,23 +2938,50 @@
 	[k: string]: any;
 }
 /**
+ * Options for the default backend.
+ */
+export interface LazyCompilationDefaultBackendOptions {
+	/**
+	 * A custom client.
+	 */
+	client?: string;
+	/**
+	 * Specifies where to listen to from the server.
+	 */
+	listen?:
+		| number
+		| import("net").ListenOptions
+		| ((server: import("net").Server) => void);
+	/**
+	 * Specifies the protocol the client should use to connect to the server.
+	 */
+	protocol?: "http" | "https";
+	/**
+	 * Specifies how to create the server handling the EventSource requests.
+	 */
+	server?:
+		| (import("https").ServerOptions | import("http").ServerOptions)
+		| (() => import("net").Server);
+	[k: string]: any;
+}
+/**
  * Options for compiling entrypoints and import()s only when they are accessed.
  */
 export interface LazyCompilationOptions {
-	/**
-	 * A custom backend.
-	 */
 	backend?:
-		| ((
-				compiler: import("../lib/Compiler"),
-				client: string,
-				callback: (err?: Error, api?: any) => void
-		  ) => void)
-		| ((compiler: import("../lib/Compiler"), client: string) => Promise<any>);
-	/**
-	 * A custom client.
-	 */
-	client?: string;
+		| (
+				| ((
+						compiler: import("../lib/Compiler"),
+						callback: (
+							err?: Error,
+							api?: import("../lib/hmr/LazyCompilationPlugin").BackendApi
+						) => void
+				  ) => void)
+				| ((
+						compiler: import("../lib/Compiler")
+				  ) => Promise<import("../lib/hmr/LazyCompilationPlugin").BackendApi>)
+		  )
+		| LazyCompilationDefaultBackendOptions;
 	/**
 	 * Enable/disable lazy compilation for entries.
 	 */
