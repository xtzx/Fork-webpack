--- conflicted
+++ resolved
@@ -47,14 +47,13 @@
 
 ```
 Hash: 0a1b2c3d4e5f6a7b8c9d
-<<<<<<< HEAD
-Version: webpack 5.0.0-alpha.11
+Version: webpack 5.0.0-alpha.18
                   Asset      Size  Chunks             Chunk Names
-23b4d3afa4afce5a8976.js  17.8 KiB     {0}  [emitted]  main
-cfe118d1dec4334ad964.js  7.14 KiB     {1}  [emitted]
-edecd515756683c83335.js   106 KiB     {2}  [emitted]
-Entrypoint main = 23b4d3afa4afce5a8976.js
-chunk {0} 23b4d3afa4afce5a8976.js (main) 8.96 KiB (javascript) 3.89 KiB (runtime) [entry] [rendered]
+5ff7a3e4f848f0634d54.js  18.4 KiB     {0}  [emitted]  main
+726ef31e8b1aba719f83.js   106 KiB     {2}  [emitted]
+cfe118d1dec4334ad964.js  7.12 KiB     {1}  [emitted]
+Entrypoint main = 5ff7a3e4f848f0634d54.js
+chunk {0} 5ff7a3e4f848f0634d54.js (main) 8.96 KiB (javascript) 4.38 KiB (runtime) [entry] [rendered]
     > ./example main
  [0] ./example.js 42 bytes {0} [built]
  [1] (webpack)/node_modules/react/index.js 190 bytes {0} [built]
@@ -66,24 +65,7 @@
  [4] (webpack)/node_modules/react-dom/index.js 1.33 KiB {1} [built]
  [6] (webpack)/node_modules/scheduler/index.js 198 bytes {1} [built]
  [7] (webpack)/node_modules/scheduler/cjs/scheduler.production.min.js 4.88 KiB {1} [built]
-chunk {2} edecd515756683c83335.js 106 KiB [rendered] split chunk (cache group: defaultVendors)
-=======
-Version: webpack 4.39.0
-                  Asset       Size  Chunks             Chunk Names
-0880c00cc5a4aa58c8f1.js  755 bytes       3  [emitted]  
-3d11d709e1dd8377b73a.js   6.91 KiB       1  [emitted]  
-6528b722fc8c6f112840.js    106 KiB       2  [emitted]  
-9eb2d3f6ade09b3d55fe.js   18.2 KiB       0  [emitted]  main
-Entrypoint main = 9eb2d3f6ade09b3d55fe.js
-chunk    {0} 9eb2d3f6ade09b3d55fe.js (main) 8.96 KiB >{1}< >{2}< >{3}< [entry] [rendered]
-    > ./example main
- [0] ./example.js 42 bytes {0} [built]
-     + 3 hidden modules
-chunk    {1} 3d11d709e1dd8377b73a.js 6.41 KiB <{0}> ={2}= ={3}= [rendered]
-    > react-dom [0] ./example.js 2:0-22
-    3 modules
-chunk    {2} 6528b722fc8c6f112840.js 106 KiB <{0}> ={1}= ={3}= [rendered] split chunk (cache group: vendors)
->>>>>>> f29445d4
+chunk {2} 726ef31e8b1aba719f83.js 106 KiB [rendered] split chunk (cache group: defaultVendors)
     > react-dom [0] ./example.js 2:0-22
  [5] (webpack)/node_modules/react-dom/cjs/react-dom.production.min.js 106 KiB {2} [built]
 ```
@@ -92,50 +74,27 @@
 
 ```
 Hash: 0a1b2c3d4e5f6a7b8c9d
-<<<<<<< HEAD
-Version: webpack 5.0.0-alpha.11
+Version: webpack 5.0.0-alpha.18
                   Asset      Size  Chunks             Chunk Names
-3cc97a4d236fcb0292f4.js   103 KiB   {967}  [emitted]
-52c0c30d4de980e97b00.js  5.06 KiB   {834}  [emitted]
-9054d0fc8a6609bd4281.js  9.16 KiB   {179}  [emitted]  main
-Entrypoint main = 9054d0fc8a6609bd4281.js
-chunk {179} 9054d0fc8a6609bd4281.js (main) 8.96 KiB (javascript) 3.9 KiB (runtime) [entry] [rendered]
+0381e14174ddaf92da4a.js   104 KiB   {967}  [emitted]
+9f03047e1c9bcf26cb2f.js  5.06 KiB   {834}  [emitted]
+a77c83093408bc779a1e.js  9.33 KiB   {179}  [emitted]  main
+Entrypoint main = a77c83093408bc779a1e.js
+chunk {179} a77c83093408bc779a1e.js (main) 8.96 KiB (javascript) 4.38 KiB (runtime) [entry] [rendered]
     > ./example main
  [144] ./example.js 42 bytes {179} [built]
  [320] (webpack)/node_modules/object-assign/index.js 2.06 KiB {179} [built]
  [426] (webpack)/node_modules/react/cjs/react.production.min.js 6.67 KiB {179} [built]
  [784] (webpack)/node_modules/react/index.js 190 bytes {179} [built]
      + 5 hidden chunk modules
-chunk {834} 52c0c30d4de980e97b00.js 6.41 KiB [rendered]
+chunk {834} 9f03047e1c9bcf26cb2f.js 6.41 KiB [rendered]
     > react-dom [144] ./example.js 2:0-22
  [316] (webpack)/node_modules/react-dom/index.js 1.33 KiB {834} [built]
  [475] (webpack)/node_modules/scheduler/cjs/scheduler.production.min.js 4.88 KiB {834} [built]
  [616] (webpack)/node_modules/scheduler/index.js 198 bytes {834} [built]
-chunk {967} 3cc97a4d236fcb0292f4.js 106 KiB [rendered] split chunk (cache group: defaultVendors)
+chunk {967} 0381e14174ddaf92da4a.js 106 KiB [rendered] split chunk (cache group: defaultVendors)
     > react-dom [144] ./example.js 2:0-22
  [967] (webpack)/node_modules/react-dom/cjs/react-dom.production.min.js 106 KiB {967} [built]
-=======
-Version: webpack 4.39.0
-                  Asset       Size  Chunks             Chunk Names
-001ee3de6e1928c924e5.js   5.08 KiB       1  [emitted]  
-31cdf743753cc7c06844.js  207 bytes       2  [emitted]  
-c5d24deda21d05162ca8.js    104 KiB       3  [emitted]  
-e7b462126f5b73af7427.js   9.73 KiB       0  [emitted]  main
-Entrypoint main = e7b462126f5b73af7427.js
-chunk    {0} e7b462126f5b73af7427.js (main) 8.96 KiB >{1}< >{2}< >{3}< [entry] [rendered]
-    > ./example main
- [2] ./example.js 42 bytes {0} [built]
-     + 3 hidden modules
-chunk    {1} 001ee3de6e1928c924e5.js 6.41 KiB <{0}> ={2}= ={3}= [rendered]
-    > react-dom [2] ./example.js 2:0-22
-    3 modules
-chunk    {2} 31cdf743753cc7c06844.js 472 bytes <{0}> ={1}= ={3}= [rendered] [recorded] aggressive splitted
-    > react-dom [2] ./example.js 2:0-22
- [8] (webpack)/buildin/global.js 472 bytes {2} [built]
-chunk    {3} c5d24deda21d05162ca8.js 106 KiB <{0}> ={1}= ={2}= [rendered] split chunk (cache group: vendors)
-    > react-dom [2] ./example.js 2:0-22
-    1 module
->>>>>>> f29445d4
 ```
 
 ## Records
@@ -157,7 +116,6 @@
       2
     ]
   },
-<<<<<<< HEAD
   "modules": {
     "byIdentifier": {
       "../../node_modules/object-assign/index.js": 3,
@@ -180,18 +138,5 @@
       7
     ]
   }
-=======
-  "aggressiveSplits": [
-    {
-      "modules": [
-        "../../buildin/global.js",
-        "../../node_modules/react-dom/cjs/react-dom.production.min.js"
-      ],
-      "size": 108641,
-      "hash": "0880c00cc5a4aa58c8f164d5b18e50e0",
-      "id": 3
-    }
-  ]
->>>>>>> f29445d4
 }
 ```