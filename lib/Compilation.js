--- conflicted
+++ resolved
@@ -915,38 +915,28 @@
 
 		// For each Dependency in the graph
 		const iteratorDependency = d => {
-<<<<<<< HEAD
+			// We skip Dependencies without Reference
 			const ref = d.getReference();
 			if(!ref) {
 				return;
 			}
+			// We skip Dependencies without Module pointer
 			const refModule = ref.module;
 			if(!refModule) {
-=======
-			// We skip Dependencies without Module pointer
-			if(!d.module) {
->>>>>>> dee0774f
 				return;
 			}
 			// We skip weak Dependencies
 			if(d.weak) {
 				return;
 			}
-<<<<<<< HEAD
+			// We connect Module and Chunk when not already done
 			if(chunk.addModule(refModule)) {
 				refModule.addChunk(chunk);
+
+				// And enqueue the Module for traversal
 				queue.push({
 					block: refModule,
 					module: refModule,
-=======
-			// We connect Module and Chunk when not already done
-			if(chunk.addModule(d.module)) {
-				d.module.addChunk(chunk);
-
-				// And enqueue the Module for traversal
-				queue.push({
-					block: d.module,
->>>>>>> dee0774f
 					chunk
 				});
 			}
@@ -1072,7 +1062,7 @@
 
 		// Remove all unconnected chunks
 		for(const chunk of allCreatedChunks) {
-			if(chunk.parents.length === 0)
+			if(chunk.getNumberOfParents() === 0)
 				chunk.remove("unconnected");
 		}
 	}
