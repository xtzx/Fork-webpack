/*
	MIT License http://www.opensource.org/licenses/mit-license.php
	Author Tobias Koppers @sokra
*/
var path = require("path");
var Tapable = require("tapable");

var Compilation = require("./Compilation");
var Stats = require("./Stats");
var NormalModuleFactory = require("./NormalModuleFactory");
var ContextModuleFactory = require("./ContextModuleFactory");

function Watching(compiler, watchOptions, handler) {
	this.startTime = null;
	this.invalid = false;
	this.handler = handler;
	this.callbacks = [];
	this.closed = false;
	if(typeof watchOptions === "number") {
		this.watchOptions = {
			aggregateTimeout: watchOptions
		};
	} else if(watchOptions && typeof watchOptions === "object") {
		this.watchOptions = Object.assign({}, watchOptions);
	} else {
		this.watchOptions = {};
	}
	this.watchOptions.aggregateTimeout = this.watchOptions.aggregateTimeout || 200;
	this.compiler = compiler;
	this.running = true;
	this.compiler.readRecords(function(err) {
		if(err) return this._done(err);

		this._go();
	}.bind(this));
}

Watching.prototype._go = function() {
	var self = this;
	self.startTime = new Date().getTime();
	self.running = true;
	self.invalid = false;
	self.compiler.applyPluginsAsync("watch-run", self, function(err) {
		if(err) return self._done(err);
		self.compiler.compile(function onCompiled(err, compilation) {
			if(err) return self._done(err);
			if(self.invalid) return self._done();

			if(self.compiler.applyPluginsBailResult("should-emit", compilation) === false) {
				return self._done(null, compilation);
			}

			self.compiler.emitAssets(compilation, function(err) {
				if(err) return self._done(err);
				if(self.invalid) return self._done();

				self.compiler.emitRecords(function(err) {
					if(err) return self._done(err);

					if(compilation.applyPluginsBailResult("need-additional-pass")) {
						compilation.needAdditionalPass = true;

						var stats = new Stats(compilation);
						stats.startTime = self.startTime;
						stats.endTime = new Date().getTime();
						self.compiler.applyPlugins("done", stats);

						self.compiler.applyPluginsAsync("additional-pass", function(err) {
							if(err) return self._done(err);
							self.compiler.compile(onCompiled);
						});
						return;
					}
					return self._done(null, compilation);
				});
			});
		});
	});
};

Watching.prototype._getStats = function(compilation) {
	var stats = new Stats(compilation);
	stats.startTime = this.startTime;
	stats.endTime = new Date().getTime();
	return stats;
};

Watching.prototype._done = function(err, compilation) {
	this.running = false;
	if(this.invalid) return this._go();

	var stats = this._getStats(compilation);
	if(err) {
		this.compiler.applyPlugins("failed", err);
		this.handler(err, stats);
		return;
	}

	this.compiler.applyPlugins("done", stats);
	this.handler(null, stats);
	if(!this.closed) {
		this.watch(compilation.fileDependencies, compilation.contextDependencies, compilation.missingDependencies);
<<<<<<< HEAD
	this.callbacks.forEach(function(cb) {
		cb();
	});
	this.callbacks.length = 0;
=======
	}
>>>>>>> c91ba494
};

Watching.prototype.watch = function(files, dirs, missing) {
	this.pausedWatcher = null;
	this.watcher = this.compiler.watchFileSystem.watch(files, dirs, missing, this.startTime, this.watchOptions, function(err, filesModified, contextModified, missingModified, fileTimestamps, contextTimestamps) {
		this.pausedWatcher = this.watcher;
		this.watcher = null;
		if(err) return this.handler(err);

		this.compiler.fileTimestamps = fileTimestamps;
		this.compiler.contextTimestamps = contextTimestamps;
		this.invalidate();
	}.bind(this), function(fileName, changeTime) {
		this.compiler.applyPlugins("invalid", fileName, changeTime);
	}.bind(this));
};

Watching.prototype.invalidate = function(callback) {
	if(callback) {
		this.callbacks.push(callback);
	}
	if(this.watcher) {
		this.pausedWatcher = this.watcher;
		this.watcher.pause();
		this.watcher = null;
	}
	if(this.running) {
		this.invalid = true;
		return false;
	} else {
		this._go();
	}
};

Watching.prototype.close = function(callback) {
	if(callback === undefined) callback = function() {};

	this.closed = true;
	if(this.watcher) {
		this.watcher.close();
		this.watcher = null;
	}
	if(this.pausedWatcher) {
		this.pausedWatcher.close();
		this.pausedWatcher = null;
	}
	if(this.running) {
		this.invalid = true;
		this._done = () => {
			this.compiler.applyPlugins("watch-close");
			callback();
		};
	} else {
		this.compiler.applyPlugins("watch-close");
		callback();
	}
};

function Compiler() {
	Tapable.call(this);

	this.outputPath = "";
	this.outputFileSystem = null;
	this.inputFileSystem = null;

	this.recordsInputPath = null;
	this.recordsOutputPath = null;
	this.records = {};

	this.fileTimestamps = {};
	this.contextTimestamps = {};

	this.resolvers = {
		normal: null,
		loader: null,
		context: null
	};
	var deprecationReported = false;
	this.parser = {
		plugin: function(hook, fn) {
			if(!deprecationReported) {
				console.warn("webpack: Using compiler.parser is deprecated.\n" +
					"Use compiler.plugin(\"compilation\", function(compilation, data) {\n  data.normalModuleFactory.plugin(\"parser\", function(parser, options) { parser.plugin(/* ... */); });\n}); instead. " +
					"It was called " + new Error().stack.split("\n")[2].trim() + ".");
				deprecationReported = true;
			}
			this.plugin("compilation", function(compilation, data) {
				data.normalModuleFactory.plugin("parser", function(parser) {
					parser.plugin(hook, fn);
				});
			});
		}.bind(this),
		apply: function() {
			var args = arguments;
			if(!deprecationReported) {
				console.warn("webpack: Using compiler.parser is deprecated.\n" +
					"Use compiler.plugin(\"compilation\", function(compilation, data) {\n  data.normalModuleFactory.plugin(\"parser\", function(parser, options) { parser.apply(/* ... */); });\n}); instead. " +
					"It was called " + new Error().stack.split("\n")[2].trim() + ".");
				deprecationReported = true;
			}
			this.plugin("compilation", function(compilation, data) {
				data.normalModuleFactory.plugin("parser", function(parser) {
					parser.apply.apply(parser, args);
				});
			});
		}.bind(this)
	};

	this.options = {};
}
module.exports = Compiler;

Compiler.prototype = Object.create(Tapable.prototype);
Compiler.prototype.constructor = Compiler;

Compiler.Watching = Watching;
Compiler.prototype.watch = function(watchOptions, handler) {
	this.fileTimestamps = {};
	this.contextTimestamps = {};
	var watching = new Watching(this, watchOptions, handler);
	return watching;
};

Compiler.prototype.run = function(callback) {
	var self = this;
	var startTime = new Date().getTime();

	self.applyPluginsAsync("before-run", self, function(err) {
		if(err) return callback(err);

		self.applyPluginsAsync("run", self, function(err) {
			if(err) return callback(err);

			self.readRecords(function(err) {
				if(err) return callback(err);

				self.compile(function onCompiled(err, compilation) {
					if(err) return callback(err);

					if(self.applyPluginsBailResult("should-emit", compilation) === false) {
						var stats = new Stats(compilation);
						stats.startTime = startTime;
						stats.endTime = new Date().getTime();
						self.applyPlugins("done", stats);
						return callback(null, stats);
					}

					self.emitAssets(compilation, function(err) {
						if(err) return callback(err);

						if(compilation.applyPluginsBailResult("need-additional-pass")) {
							compilation.needAdditionalPass = true;

							var stats = new Stats(compilation);
							stats.startTime = startTime;
							stats.endTime = new Date().getTime();
							self.applyPlugins("done", stats);

							self.applyPluginsAsync("additional-pass", function(err) {
								if(err) return callback(err);
								self.compile(onCompiled);
							});
							return;
						}

						self.emitRecords(function(err) {
							if(err) return callback(err);

							var stats = new Stats(compilation);
							stats.startTime = startTime;
							stats.endTime = new Date().getTime();
							self.applyPlugins("done", stats);
							return callback(null, stats);
						});
					});
				});
			});
		});
	});
};

Compiler.prototype.runAsChild = function(callback) {
	this.compile(function(err, compilation) {
		if(err) return callback(err);

		this.parentCompilation.children.push(compilation);
		Object.keys(compilation.assets).forEach(function(name) {
			this.parentCompilation.assets[name] = compilation.assets[name];
		}.bind(this));

		var entries = Object.keys(compilation.entrypoints).map(function(name) {
			return compilation.entrypoints[name].chunks;
		}).reduce(function(array, chunks) {
			return array.concat(chunks);
		}, []);

		return callback(null, entries, compilation);
	}.bind(this));
};

Compiler.prototype.purgeInputFileSystem = function() {
	if(this.inputFileSystem && this.inputFileSystem.purge)
		this.inputFileSystem.purge();
};

Compiler.prototype.emitAssets = function(compilation, callback) {
	var outputPath;

	this.applyPluginsAsync("emit", compilation, function(err) {
		if(err) return callback(err);
		outputPath = compilation.getPath(this.outputPath);
		this.outputFileSystem.mkdirp(outputPath, emitFiles.bind(this));
	}.bind(this));

	function emitFiles(err) {
		if(err) return callback(err);

		require("async").forEach(Object.keys(compilation.assets), function(file, callback) {

			var targetFile = file;
			var queryStringIdx = targetFile.indexOf("?");
			if(queryStringIdx >= 0) {
				targetFile = targetFile.substr(0, queryStringIdx);
			}

			if(targetFile.match(/\/|\\/)) {
				var dir = path.dirname(targetFile);
				this.outputFileSystem.mkdirp(this.outputFileSystem.join(outputPath, dir), writeOut.bind(this));
			} else writeOut.call(this);

			function writeOut(err) {
				if(err) return callback(err);
				var targetPath = this.outputFileSystem.join(outputPath, targetFile);
				var source = compilation.assets[file];
				if(source.existsAt === targetPath) {
					source.emitted = false;
					return callback();
				}
				var content = source.source();

				if(!Buffer.isBuffer(content)) {
					content = new Buffer(content, "utf8"); //eslint-disable-line
				}

				source.existsAt = targetPath;
				source.emitted = true;
				this.outputFileSystem.writeFile(targetPath, content, callback);
			}

		}.bind(this), function(err) {
			if(err) return callback(err);

			afterEmit.call(this);
		}.bind(this));
	}

	function afterEmit() {
		this.applyPluginsAsyncSeries1("after-emit", compilation, function(err) {
			if(err) return callback(err);

			return callback();
		});
	}

};

Compiler.prototype.emitRecords = function emitRecords(callback) {
	if(!this.recordsOutputPath) return callback();
	var idx1 = this.recordsOutputPath.lastIndexOf("/");
	var idx2 = this.recordsOutputPath.lastIndexOf("\\");
	var recordsOutputPathDirectory = null;
	if(idx1 > idx2) recordsOutputPathDirectory = this.recordsOutputPath.substr(0, idx1);
	if(idx1 < idx2) recordsOutputPathDirectory = this.recordsOutputPath.substr(0, idx2);
	if(!recordsOutputPathDirectory) return writeFile.call(this);
	this.outputFileSystem.mkdirp(recordsOutputPathDirectory, function(err) {
		if(err) return callback(err);
		writeFile.call(this);
	}.bind(this));

	function writeFile() {
		this.outputFileSystem.writeFile(this.recordsOutputPath, JSON.stringify(this.records, undefined, 2), callback);
	}
};

Compiler.prototype.readRecords = function readRecords(callback) {
	var self = this;
	if(!self.recordsInputPath) {
		self.records = {};
		return callback();
	}
	self.inputFileSystem.stat(self.recordsInputPath, function(err) {
		// It doesn't exist
		// We can ignore self.
		if(err) return callback();

		self.inputFileSystem.readFile(self.recordsInputPath, function(err, content) {
			if(err) return callback(err);

			try {
				self.records = JSON.parse(content.toString("utf-8"));
			} catch(e) {
				e.message = "Cannot parse records: " + e.message;
				return callback(e);
			}

			return callback();
		});
	});
};

Compiler.prototype.createChildCompiler = function(compilation, compilerName, outputOptions, plugins) {
	var childCompiler = new Compiler();
	if(Array.isArray(plugins)) {
		plugins.forEach(plugin => childCompiler.apply(plugin));
	}
	for(var name in this._plugins) {
		if(["make", "compile", "emit", "after-emit", "invalid", "done", "this-compilation"].indexOf(name) < 0)
			childCompiler._plugins[name] = this._plugins[name].slice();
	}
	childCompiler.name = compilerName;
	childCompiler.outputPath = this.outputPath;
	childCompiler.inputFileSystem = this.inputFileSystem;
	childCompiler.outputFileSystem = null;
	childCompiler.resolvers = this.resolvers;
	childCompiler.fileTimestamps = this.fileTimestamps;
	childCompiler.contextTimestamps = this.contextTimestamps;
	if(!this.records[compilerName]) this.records[compilerName] = [];
	this.records[compilerName].push(childCompiler.records = {});
	childCompiler.options = Object.create(this.options);
	childCompiler.options.output = Object.create(childCompiler.options.output);
	for(name in outputOptions) {
		childCompiler.options.output[name] = outputOptions[name];
	}
	childCompiler.parentCompilation = compilation;
	return childCompiler;
};

Compiler.prototype.isChild = function() {
	return !!this.parentCompilation;
};

Compiler.prototype.createCompilation = function() {
	return new Compilation(this);
};

Compiler.prototype.newCompilation = function(params) {
	var compilation = this.createCompilation();
	compilation.fileTimestamps = this.fileTimestamps;
	compilation.contextTimestamps = this.contextTimestamps;
	compilation.name = this.name;
	compilation.records = this.records;
	compilation.compilationDependencies = params.compilationDependencies;
	this.applyPlugins("this-compilation", compilation, params);
	this.applyPlugins("compilation", compilation, params);
	return compilation;
};

Compiler.prototype.createNormalModuleFactory = function() {
	var normalModuleFactory = new NormalModuleFactory(this.options.context, this.resolvers, this.options.module || {});
	this.applyPlugins("normal-module-factory", normalModuleFactory);
	return normalModuleFactory;
};

Compiler.prototype.createContextModuleFactory = function() {
	var contextModuleFactory = new ContextModuleFactory(this.resolvers, this.inputFileSystem);
	this.applyPlugins("context-module-factory", contextModuleFactory);
	return contextModuleFactory;
};

Compiler.prototype.newCompilationParams = function() {
	var params = {
		normalModuleFactory: this.createNormalModuleFactory(),
		contextModuleFactory: this.createContextModuleFactory(),
		compilationDependencies: []
	};
	return params;
};

Compiler.prototype.compile = function(callback) {
	var self = this;
	var params = self.newCompilationParams();
	self.applyPluginsAsync("before-compile", params, function(err) {
		if(err) return callback(err);

		self.applyPlugins("compile", params);

		var compilation = self.newCompilation(params);

		self.applyPluginsParallel("make", compilation, function(err) {
			if(err) return callback(err);

			compilation.finish();

			compilation.seal(function(err) {
				if(err) return callback(err);

				self.applyPluginsAsync("after-compile", compilation, function(err) {
					if(err) return callback(err);

					return callback(null, compilation);
				});
			});
		});
	});
};<|MERGE_RESOLUTION|>--- conflicted
+++ resolved
@@ -100,14 +100,11 @@
 	this.handler(null, stats);
 	if(!this.closed) {
 		this.watch(compilation.fileDependencies, compilation.contextDependencies, compilation.missingDependencies);
-<<<<<<< HEAD
+  }
 	this.callbacks.forEach(function(cb) {
 		cb();
 	});
 	this.callbacks.length = 0;
-=======
-	}
->>>>>>> c91ba494
 };
 
 Watching.prototype.watch = function(files, dirs, missing) {
