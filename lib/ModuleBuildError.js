/*
	MIT License http://www.opensource.org/licenses/mit-license.php
	Author Tobias Koppers @sokra
*/
"use strict";

const WebpackError = require("./WebpackError");
const { cutOffLoaderExecution } = require("./ErrorHelpers");

class ModuleBuildError extends WebpackError {
<<<<<<< HEAD
	constructor(module, err, { from = null } = {}) {
		super();

		this.name = "ModuleBuildError";
		this.message = "Module build failed";
		if (from) {
			this.message += ` (from ${from})`;
		}

		let message;
=======
	constructor(module, err) {
		let message = "Module build failed: ";
		let details = undefined;
>>>>>>> 19389b72
		if (err !== null && typeof err === "object") {
			if (typeof err.stack === "string" && err.stack) {
				const stack = cutOffLoaderExecution(err.stack);
				if (!err.hideStack) {
<<<<<<< HEAD
					message = stack;
=======
					message += stack;
>>>>>>> 19389b72
				} else {
					details = stack;
					if (typeof err.message === "string" && err.message) {
<<<<<<< HEAD
						message = err.message;
					} else {
						message = err;
					}
				}
			} else if (typeof err.message === "string" && err.message) {
				message = err.message;
			} else {
				message = err;
=======
						message += err.message;
					} else {
						message += err;
					}
				}
			} else if (typeof err.message === "string" && err.message) {
				message += err.message;
			} else {
				message += err;
>>>>>>> 19389b72
			}
		} else {
			message = err;
		}

<<<<<<< HEAD
		if (message !== "") {
			this.message += `:\n${message}`;
		}

=======
		super(message);

		this.name = "ModuleBuildError";
		this.details = details;
>>>>>>> 19389b72
		this.module = module;
		this.error = err;

		Error.captureStackTrace(this, this.constructor);
	}
}

module.exports = ModuleBuildError;<|MERGE_RESOLUTION|>--- conflicted
+++ resolved
@@ -8,45 +8,21 @@
 const { cutOffLoaderExecution } = require("./ErrorHelpers");
 
 class ModuleBuildError extends WebpackError {
-<<<<<<< HEAD
 	constructor(module, err, { from = null } = {}) {
-		super();
-
-		this.name = "ModuleBuildError";
-		this.message = "Module build failed";
+		let message = "Module build failed";
+		let details = undefined;
 		if (from) {
-			this.message += ` (from ${from})`;
+			message += ` (from ${from})`;
 		}
-
-		let message;
-=======
-	constructor(module, err) {
-		let message = "Module build failed: ";
-		let details = undefined;
->>>>>>> 19389b72
+		message += ": ";
 		if (err !== null && typeof err === "object") {
 			if (typeof err.stack === "string" && err.stack) {
 				const stack = cutOffLoaderExecution(err.stack);
 				if (!err.hideStack) {
-<<<<<<< HEAD
-					message = stack;
-=======
 					message += stack;
->>>>>>> 19389b72
 				} else {
 					details = stack;
 					if (typeof err.message === "string" && err.message) {
-<<<<<<< HEAD
-						message = err.message;
-					} else {
-						message = err;
-					}
-				}
-			} else if (typeof err.message === "string" && err.message) {
-				message = err.message;
-			} else {
-				message = err;
-=======
 						message += err.message;
 					} else {
 						message += err;
@@ -56,23 +32,15 @@
 				message += err.message;
 			} else {
 				message += err;
->>>>>>> 19389b72
 			}
 		} else {
 			message = err;
 		}
 
-<<<<<<< HEAD
-		if (message !== "") {
-			this.message += `:\n${message}`;
-		}
-
-=======
 		super(message);
 
 		this.name = "ModuleBuildError";
 		this.details = details;
->>>>>>> 19389b72
 		this.module = module;
 		this.error = err;
 
