--- conflicted
+++ resolved
@@ -260,13 +260,8 @@
 					warning = new NonErrorEmittedError(warning);
 				}
 				this.warnings.push(
-<<<<<<< HEAD
 					new ModuleWarning(warning, {
-						from: requestShortener.shorten(currentLoader.loader)
-=======
-					new ModuleWarning(this, warning, {
 						from: getCurrentLoaderName()
->>>>>>> 04b0d6b4
 					})
 				);
 			},
@@ -275,14 +270,7 @@
 					error = new NonErrorEmittedError(error);
 				}
 				this.errors.push(
-<<<<<<< HEAD
 					new ModuleError(error, {
-						from: requestShortener.shorten(currentLoader.loader)
-					})
-				);
-			},
-=======
-					new ModuleError(this, error, {
 						from: getCurrentLoaderName()
 					})
 				);
@@ -295,17 +283,6 @@
 						.join("|")
 				);
 			},
-			// TODO remove in webpack 5
-			exec: (code, filename) => {
-				// @ts-ignore Argument of type 'this' is not assignable to parameter of type 'Module'.
-				const module = new NativeModule(filename, this);
-				// @ts-ignore _nodeModulePaths is deprecated and undocumented Node.js API
-				module.paths = NativeModule._nodeModulePaths(this.context);
-				module.filename = filename;
-				module._compile(code, filename);
-				return module.exports;
-			},
->>>>>>> 04b0d6b4
 			resolve(context, request, callback) {
 				resolver.resolve({}, context, request, {}, callback);
 			},
