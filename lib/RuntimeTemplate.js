/*
	MIT License http://www.opensource.org/licenses/mit-license.php
	Author Tobias Koppers @sokra
*/
"use strict";

const Template = require("./Template");

module.exports = class RuntimeTemplate {
	constructor(outputOptions, requestShortener) {
		this.outputOptions = outputOptions || {};
		this.requestShortener = requestShortener;
	}

	/**
	 * Add a comment
	 * @param {object} options Information content of the comment
	 * @param {string=} options.request request string used originally
	 * @param {string=} options.chunkName name of the chunk referenced
	 * @param {string=} options.chunkReason reason information of the chunk
	 * @param {string=} options.message additional message
	 * @param {string=} options.exportName name of the export
	 * @returns {string} comment
	 */
	comment({ request, chunkName, chunkReason, message, exportName }) {
		let content;
		if (this.outputOptions.pathinfo) {
			content = [message, request, chunkName, chunkReason]
				.filter(Boolean)
				.map(item => this.requestShortener.shorten(item))
				.join(" | ");
		} else {
			content = [message, chunkName, chunkReason]
				.filter(Boolean)
				.map(item => this.requestShortener.shorten(item))
				.join(" | ");
		}
		if (!content) return "";
		if (this.outputOptions.pathinfo) {
			return Template.toComment(content) + " ";
		} else {
			return Template.toNormalComment(content) + " ";
		}
	}

	throwMissingModuleErrorFunction({ request }) {
		const err = `Cannot find module '${request}'`;
		return `function webpackMissingModule() { var e = new Error(${JSON.stringify(
			err
		)}); e.code = 'MODULE_NOT_FOUND'; throw e; }`;
	}

	missingModule({ request }) {
		return `!(${this.throwMissingModuleErrorFunction({ request })}())`;
	}

	missingModuleStatement({ request }) {
		return `${this.missingModule({ request })};\n`;
	}

	missingModulePromise({ request }) {
		return `Promise.resolve().then(${this.throwMissingModuleErrorFunction({
			request
		})})`;
	}

	moduleId({ module, request }) {
		if (!module) {
			return this.missingModule({
				request
			});
		}
		if (module.id === null) {
			throw new Error(
				`RuntimeTemplate.moduleId(): Module ${module.identifier()} has no id. This should not happen.`
			);
		}
		return `${this.comment({ request })}${JSON.stringify(module.id)}`;
	}

	moduleRaw({ module, request }) {
		if (!module)
			return this.missingModule({
				request
			});
		return `__webpack_require__(${this.moduleId({ module, request })})`;
	}

	moduleExports({ module, request }) {
		return this.moduleRaw({
			module,
			request
		});
	}

	moduleNamespace({ module, request, strict }) {
		if (!module)
			return this.missingModule({
				request
			});
		const moduleId = this.moduleId({
			module,
			request
		});
		const exportsType = module.buildMeta && module.buildMeta.exportsType;
		if (exportsType === "namespace") {
			const rawModule = this.moduleRaw({
				module,
				request
			});
			return rawModule;
		} else if (exportsType === "named") {
			return `__webpack_require__.t(${moduleId}, 3)`;
		} else if (strict) {
			return `__webpack_require__.t(${moduleId}, 1)`;
		} else {
			return `__webpack_require__.t(${moduleId}, 7)`;
		}
	}

	moduleNamespacePromise({ block, module, request, message, strict, weak }) {
		if (!module) {
			return this.missingModulePromise({
				request
			});
		}
		if (module.id === null) {
			throw new Error(
				`RuntimeTemplate.moduleNamespacePromise(): Module ${module.identifier()} has no id. This should not happen.`
			);
		}
		const promise = this.blockPromise({
			block,
			message
		});

		let getModuleFunction;
		let idExpr = JSON.stringify(module.id);
		const comment = this.comment({
			request
		});
		let header = "";
		if (weak) {
			if (idExpr.length > 8) {
				// 'var x="nnnnnn";x,"+x+",x' vs '"nnnnnn",nnnnnn,"nnnnnn"'
				header += `var id = ${idExpr}; `;
				idExpr = "id";
			}
			header += `if(!__webpack_require__.m[${idExpr}]) { var e = new Error("Module '" + ${idExpr} + "' is not available (weak dependency)"); e.code = 'MODULE_NOT_FOUND'; throw e; } `;
		}
		const moduleId = this.moduleId({
			module,
			request
		});
		const exportsType = module.buildMeta && module.buildMeta.exportsType;
		if (exportsType === "namespace") {
			if (header) {
				const rawModule = this.moduleRaw({
					module,
					request
				});
				getModuleFunction = `function() { ${header}return ${rawModule}; }`;
			} else {
				getModuleFunction = `__webpack_require__.bind(null, ${comment}${idExpr})`;
			}
		} else if (exportsType === "named") {
			if (header) {
				getModuleFunction = `function() { ${header}return __webpack_require__.t(${moduleId}, 3); }`;
			} else {
				getModuleFunction = `__webpack_require__.t.bind(null, ${comment}${idExpr}, 3)`;
			}
		} else if (strict) {
			if (header) {
				getModuleFunction = `function() { ${header}return __webpack_require__.t(${moduleId}, 1); }`;
			} else {
				getModuleFunction = `__webpack_require__.t.bind(null, ${comment}${idExpr}, 1)`;
			}
		} else {
			if (header) {
				getModuleFunction = `function() { ${header}return __webpack_require__.t(${moduleId}, 7); }`;
			} else {
				getModuleFunction = `__webpack_require__.t.bind(null, ${comment}${idExpr}, 7)`;
			}
		}

		return `${promise || "Promise.resolve()"}.then(${getModuleFunction})`;
	}

	importStatement({ update, module, request, importVar, originModule }) {
		if (!module) {
			return this.missingModuleStatement({
				request
			});
<<<<<<< HEAD
		const moduleId = this.moduleId({
			module,
=======
		}
		if (module.id === null) {
			throw new Error(
				`RuntimeTemplate.importStatement(): Module ${module.identifier()} has no id. This should not happen.`
			);
		}
		const comment = this.comment({
>>>>>>> 1f2584e6
			request
		});
		const optDeclaration = update ? "" : "var ";

		const exportsType = module.buildMeta && module.buildMeta.exportsType;
		let content = `/* harmony import */ ${optDeclaration}${importVar} = __webpack_require__(${moduleId});\n`;

		if (!exportsType && !originModule.buildMeta.strictHarmonyModule) {
			content += `/* harmony import */ ${optDeclaration}${importVar}_default = /*#__PURE__*/__webpack_require__.n(${importVar});\n`;
		}
		if (exportsType === "named") {
			if (Array.isArray(module.buildMeta.providedExports))
				content += `${optDeclaration}${importVar}_namespace = /*#__PURE__*/__webpack_require__.t(${moduleId}, 1);\n`;
			else
				content += `${optDeclaration}${importVar}_namespace = /*#__PURE__*/__webpack_require__.t(${moduleId});\n`;
		}
		return content;
	}

	exportFromImport({
		module,
		request,
		exportName,
		originModule,
		asiSafe,
		isCall,
		callContext,
		importVar
	}) {
		if (!module)
			return this.missingModule({
				request
			});
		const exportsType = module.buildMeta && module.buildMeta.exportsType;

		if (!exportsType) {
			if (exportName === "default") {
				if (!originModule.buildMeta.strictHarmonyModule) {
					if (isCall) return `${importVar}_default()`;
					else if (asiSafe) return `(${importVar}_default())`;
					else return `${importVar}_default.a`;
				} else {
					return importVar;
				}
			} else if (originModule.buildMeta.strictHarmonyModule) {
				if (exportName) {
					return "/* non-default import from non-esm module */undefined";
				} else {
					return `/*#__PURE__*/__webpack_require__.t(${importVar})`;
				}
			}
		}

		if (exportsType === "named") {
			if (exportName === "default") {
				return importVar;
			} else if (!exportName) {
				return `${importVar}_namespace`;
			}
		}

		if (exportName) {
			const used = module.isUsed(exportName);
			const comment =
				used !== exportName ? Template.toNormalComment(exportName) + " " : "";
			const access = `${importVar}[${comment}${JSON.stringify(used)}]`;
			if (isCall) {
				if (callContext === false && asiSafe) return `(0,${access})`;
				else if (callContext === false) return `Object(${access})`;
			}
			return access;
		} else {
			return importVar;
		}
	}

	blockPromise({ block, message }) {
		if (!block || !block.chunkGroup || block.chunkGroup.chunks.length === 0) {
			const comment = this.comment({
				message
			});
			return `Promise.resolve(${comment.trim()})`;
		}
		const chunks = block.chunkGroup.chunks.filter(
			chunk => !chunk.hasRuntime() && chunk.id !== null
		);
		const comment = this.comment({
			message,
			chunkName: block.chunkName,
			chunkReason: block.chunkReason
		});
		if (chunks.length === 1) {
			const chunkId = JSON.stringify(chunks[0].id);
			return `__webpack_require__.e(${comment}${chunkId})`;
		} else if (chunks.length > 0) {
			const requireChunkId = chunk =>
				`__webpack_require__.e(${JSON.stringify(chunk.id)})`;
			return `Promise.all(${comment.trim()}[${chunks
				.map(requireChunkId)
				.join(", ")}])`;
		} else {
			return `Promise.resolve(${comment.trim()})`;
		}
	}

	onError() {
		return "__webpack_require__.oe";
	}

	defineEsModuleFlagStatement({ exportsArgument }) {
		return `__webpack_require__.r(${exportsArgument});\n`;
	}
};<|MERGE_RESOLUTION|>--- conflicted
+++ resolved
@@ -191,18 +191,9 @@
 			return this.missingModuleStatement({
 				request
 			});
-<<<<<<< HEAD
+		}
 		const moduleId = this.moduleId({
 			module,
-=======
-		}
-		if (module.id === null) {
-			throw new Error(
-				`RuntimeTemplate.importStatement(): Module ${module.identifier()} has no id. This should not happen.`
-			);
-		}
-		const comment = this.comment({
->>>>>>> 1f2584e6
 			request
 		});
 		const optDeclaration = update ? "" : "var ";
