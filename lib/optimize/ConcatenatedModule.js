--- conflicted
+++ resolved
@@ -1576,49 +1576,6 @@
 			return;
 		}
 	}
-<<<<<<< HEAD
-=======
-
-	apply(dep, source, runtime, dependencyTemplates) {
-		if (dep.originModule === this.rootModule) {
-			if (this.modulesMap.get(dep._module)) {
-				const exportDefs = this.getExports(dep);
-				for (const def of exportDefs) {
-					const info = this.modulesMap.get(def.module);
-					const used = dep.originModule.isUsed(def.name);
-					if (!used) {
-						source.insert(
-							-1,
-							`/* unused concated harmony import ${dep.name} */\n`
-						);
-						return;
-					}
-					let finalName;
-					const strictFlag = dep.originModule.buildMeta.strictHarmonyModule
-						? "_strict"
-						: "";
-					if (def.id === true) {
-						finalName = `__WEBPACK_MODULE_REFERENCE__${
-							info.index
-						}_ns${strictFlag}__`;
-					} else {
-						const exportData = Buffer.from(def.id, "utf-8").toString("hex");
-						finalName = `__WEBPACK_MODULE_REFERENCE__${
-							info.index
-						}_${exportData}${strictFlag}__`;
-					}
-					const exportsName = this.rootModule.exportsArgument;
-					const content = `/* concated harmony reexport */__webpack_require__.d(${exportsName}, ${JSON.stringify(
-						used
-					)}, function() { return ${finalName}; });\n`;
-					source.insert(-1, content);
-				}
-			} else {
-				this.originalTemplate.apply(dep, source, runtime, dependencyTemplates);
-			}
-		}
-	}
->>>>>>> 6f1f18f8
 }
 
 class HarmonyCompatibilityDependencyConcatenatedTemplate extends DependencyTemplate {
