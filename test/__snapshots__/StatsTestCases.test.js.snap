--- conflicted
+++ resolved
@@ -2841,11 +2841,7 @@
     chunk   {11} prod-main~cd7c5bfc.js (main~cd7c5bfc) 1.57 KiB ={0}= ={1}= ={2}= ={3}= ={4}= ={5}= ={6}= ={7}= ={8}= ={9}= ={10}= ={12}= [initial] [rendered]
         > ./ main
      [13] ./very-big.js?3 1.57 KiB {11} [built]
-<<<<<<< HEAD
-    chunk   {12} prod-vendors~main~7274e1de.js (vendors~main~7274e1de) 402 bytes ={0}= ={1}= ={10}= ={11}= ={2}= ={3}= ={4}= ={5}= ={6}= ={7}= ={8}= ={9}= [initial] [rendered] split chunk (cache group: vendors) (name: vendors~main)
-=======
-    chunk   {12} prod-vendors~main~7274e1de.js (vendors~main~7274e1de) 402 bytes ={0}= ={1}= ={2}= ={3}= ={4}= ={5}= ={6}= ={7}= ={8}= ={9}= ={10}= ={11}= [initial] [rendered]
->>>>>>> f95d0f05
+    chunk   {12} prod-vendors~main~7274e1de.js (vendors~main~7274e1de) 402 bytes ={0}= ={1}= ={2}= ={3}= ={4}= ={5}= ={6}= ={7}= ={8}= ={9}= ={10}= ={11}= [initial] [rendered] split chunk (cache group: vendors) (name: vendors~main)
         > ./ main
      [40] ./node_modules/big.js?1 268 bytes {12} [built]
      [41] ./node_modules/small.js?1 67 bytes {12} [built]
