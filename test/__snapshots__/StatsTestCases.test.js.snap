--- conflicted
+++ resolved
@@ -207,11 +207,7 @@
     Entrypoint a = default/a.js
     Entrypoint b = default/b.js
     Entrypoint c = default/c.js
-<<<<<<< HEAD
-    chunk    {0} default/vendors~async-a~async-b~async-c.js (vendors~async-a~async-b~async-c) 20 bytes <{9}> ={1}= ={2}= ={3}= ={4}= ={5}= ={6}= ={8}= >{2}< >{7}< [rendered] split chunk (cache group: defaultVendors) (name: vendors~async-a~async-b~async-c)
-=======
-    chunk    {0} default/vendors~async-a~async-b~async-c.js (vendors~async-a~async-b~async-c) 20 bytes <{4}> ={1}= ={2}= ={3}= ={8}= ={9}= ={10}= ={12}= >{2}< >{11}< [rendered] split chunk (cache group: vendors) (name: vendors~async-a~async-b~async-c)
->>>>>>> fa02f3d0
+    chunk    {0} default/vendors~async-a~async-b~async-c.js (vendors~async-a~async-b~async-c) 20 bytes <{4}> ={1}= ={2}= ={3}= ={8}= ={9}= ={10}= ={12}= >{2}< >{11}< [rendered] split chunk (cache group: defaultVendors) (name: vendors~async-a~async-b~async-c)
         > ./a [8] ./index.js 1:0-47
         > ./b [8] ./index.js 2:0-47
         > ./c [8] ./index.js 3:0-47
@@ -226,39 +222,12 @@
         > ./g [] 6:0-47
         > ./b [8] ./index.js 2:0-47
         > ./c [8] ./index.js 3:0-47
-<<<<<<< HEAD
-     [2] ./f.js 20 bytes {2} {11} {12} [built]
-    chunk    {3} default/vendors~async-a~async-b.js (vendors~async-a~async-b) 20 bytes <{9}> ={0}= ={1}= ={2}= ={4}= ={5}= >{2}< >{7}< [rendered] split chunk (cache group: defaultVendors) (name: vendors~async-a~async-b)
-        > ./a [8] ./index.js 1:0-47
-        > ./b [8] ./index.js 2:0-47
-     [3] ./node_modules/y.js 20 bytes {3} {10} {11} [built]
-    chunk    {4} default/async-a.js (async-a) 156 bytes <{9}> ={0}= ={1}= ={3}= >{2}< >{7}< [rendered]
-        > ./a [8] ./index.js 1:0-47
-     [7] ./a.js + 1 modules 156 bytes {4} {10} [built]
-         | ./a.js 121 bytes [built]
-         | ./e.js 20 bytes [built]
-    chunk    {5} default/async-b.js (async-b) 72 bytes <{9}> ={0}= ={1}= ={2}= ={3}= [rendered]
-        > ./b [8] ./index.js 2:0-47
-     [5] ./b.js 72 bytes {5} {11} [built]
-    chunk    {6} default/async-c.js (async-c) 72 bytes <{9}> ={0}= ={1}= ={2}= ={8}= [rendered]
-        > ./c [8] ./index.js 3:0-47
-     [6] ./c.js 72 bytes {6} {12} [built]
-    chunk    {7} default/async-g.js (async-g) 34 bytes <{0}> <{1}> <{3}> <{4}> <{10}> ={2}= [rendered]
-        > ./g [] 6:0-47
-        > ./g [] 6:0-47
-     [9] ./g.js 34 bytes {7} [built]
-    chunk    {8} default/vendors~async-c.js (vendors~async-c) 20 bytes <{9}> ={0}= ={1}= ={2}= ={6}= [rendered] split chunk (cache group: defaultVendors) (name: vendors~async-c)
-        > ./c [8] ./index.js 3:0-47
-     [4] ./node_modules/z.js 20 bytes {8} {12} [built]
-    chunk    {9} default/main.js (main) 147 bytes >{0}< >{1}< >{2}< >{3}< >{4}< >{5}< >{6}< >{8}< [entry] [rendered]
-=======
      [2] ./f.js 20 bytes {2} {6} {7} [built]
-    chunk    {3} default/vendors~async-a~async-b.js (vendors~async-a~async-b) 20 bytes <{4}> ={0}= ={1}= ={2}= ={8}= ={9}= >{2}< >{11}< [rendered] split chunk (cache group: vendors) (name: vendors~async-a~async-b)
+    chunk    {3} default/vendors~async-a~async-b.js (vendors~async-a~async-b) 20 bytes <{4}> ={0}= ={1}= ={2}= ={8}= ={9}= >{2}< >{11}< [rendered] split chunk (cache group: defaultVendors) (name: vendors~async-a~async-b)
         > ./a [8] ./index.js 1:0-47
         > ./b [8] ./index.js 2:0-47
      [3] ./node_modules/y.js 20 bytes {3} {5} {6} [built]
     chunk    {4} default/main.js (main) 147 bytes >{0}< >{1}< >{2}< >{3}< >{8}< >{9}< >{10}< >{12}< [entry] [rendered]
->>>>>>> fa02f3d0
         > ./ main
      [8] ./index.js 147 bytes {4} [built]
     chunk    {5} default/a.js (a) 216 bytes >{2}< >{11}< [entry] [rendered]
@@ -298,7 +267,7 @@
         > ./g [] 6:0-47
         > ./g [] 6:0-47
      [9] ./g.js 34 bytes {11} [built]
-    chunk   {12} default/vendors~async-c.js (vendors~async-c) 20 bytes <{4}> ={0}= ={1}= ={2}= ={10}= [rendered] split chunk (cache group: vendors) (name: vendors~async-c)
+    chunk   {12} default/vendors~async-c.js (vendors~async-c) 20 bytes <{4}> ={0}= ={1}= ={2}= ={10}= [rendered] split chunk (cache group: defaultVendors) (name: vendors~async-c)
         > ./c [8] ./index.js 3:0-47
      [7] ./node_modules/z.js 20 bytes {7} {12} [built]
 Child vendors:
@@ -361,17 +330,10 @@
      [9] ./g.js 34 bytes {8} [built]
 Child multiple-vendors:
     Entrypoint main = multiple-vendors/main.js
-<<<<<<< HEAD
     Entrypoint a = multiple-vendors/libs-x.js multiple-vendors/vendors~a~async-a~async-b~b.js multiple-vendors/a~async-a~async-b~async-c~b~c.js multiple-vendors/a.js
     Entrypoint b = multiple-vendors/libs-x.js multiple-vendors/vendors~a~async-a~async-b~b.js multiple-vendors/a~async-a~async-b~async-c~b~c.js multiple-vendors/b.js
     Entrypoint c = multiple-vendors/libs-x.js multiple-vendors/vendors~async-c~c.js multiple-vendors/a~async-a~async-b~async-c~b~c.js multiple-vendors/c.js
-    chunk    {0} multiple-vendors/libs-x.js (libs-x) 20 bytes <{9}> ={1}= ={2}= ={3}= ={4}= ={5}= ={6}= ={7}= ={10}= ={11}= ={12}= >{2}< >{8}< [initial] [rendered] split chunk (cache group: libs) (name: libs-x)
-=======
-    Entrypoint a = multiple-vendors/libs-x.js multiple-vendors/vendors~a~async-a~async-b~b.js multiple-vendors/a.js
-    Entrypoint b = multiple-vendors/libs-x.js multiple-vendors/vendors~a~async-a~async-b~b.js multiple-vendors/b.js
-    Entrypoint c = multiple-vendors/libs-x.js multiple-vendors/vendors~async-c~c.js multiple-vendors/c.js
     chunk    {0} multiple-vendors/libs-x.js (libs-x) 20 bytes <{5}> ={1}= ={2}= ={3}= ={4}= ={6}= ={7}= ={8}= ={9}= ={10}= ={11}= >{3}< >{12}< [initial] [rendered] split chunk (cache group: libs) (name: libs-x)
->>>>>>> fa02f3d0
         > ./a a
         > ./b b
         > ./c c
@@ -379,8 +341,7 @@
         > ./b [8] ./index.js 2:0-47
         > ./c [8] ./index.js 3:0-47
      [2] ./node_modules/x.js 20 bytes {0} [built]
-<<<<<<< HEAD
-    chunk    {1} multiple-vendors/a~async-a~async-b~async-c~b~c.js (a~async-a~async-b~async-c~b~c) 20 bytes <{9}> ={0}= ={2}= ={3}= ={4}= ={5}= ={6}= ={7}= ={10}= ={11}= ={12}= >{2}< >{8}< [initial] [rendered] split chunk (cache group: default) (name: a~async-a~async-b~async-c~b~c)
+    chunk    {1} multiple-vendors/a~async-a~async-b~async-c~b~c.js (a~async-a~async-b~async-c~b~c) 20 bytes <{5}> ={0}= ={2}= ={3}= ={4}= ={6}= ={7}= ={8}= ={9}= ={10}= ={11}= >{3}< >{12}< [initial] [rendered] split chunk (cache group: default) (name: a~async-a~async-b~async-c~b~c)
         > ./a a
         > ./b b
         > ./c c
@@ -388,59 +349,37 @@
         > ./b [8] ./index.js 2:0-47
         > ./c [8] ./index.js 3:0-47
      [1] ./d.js 20 bytes {1} [built]
-    chunk    {2} multiple-vendors/async-b~async-c~async-g.js (async-b~async-c~async-g) 20 bytes <{0}> <{1}> <{3}> <{5}> <{9}> <{10}> ={0}= ={1}= ={3}= ={4}= ={6}= ={7}= ={8}= [rendered] split chunk (cache group: default) (name: async-b~async-c~async-g)
-=======
-    chunk    {1} multiple-vendors/vendors~a~async-a~async-b~b.js (vendors~a~async-a~async-b~b) 20 bytes <{5}> ={0}= ={2}= ={3}= ={6}= ={7}= ={9}= ={10}= >{3}< >{12}< [initial] [rendered] split chunk (cache group: vendors) (name: vendors~a~async-a~async-b~b)
+    chunk    {2} multiple-vendors/vendors~a~async-a~async-b~b.js (vendors~a~async-a~async-b~b) 20 bytes <{5}> ={0}= ={1}= ={3}= ={6}= ={7}= ={9}= ={10}= >{3}< >{12}< [initial] [rendered] split chunk (cache group: vendors) (name: vendors~a~async-a~async-b~b)
         > ./a a
         > ./b b
         > ./a [8] ./index.js 1:0-47
         > ./b [8] ./index.js 2:0-47
-     [3] ./node_modules/y.js 20 bytes {1} [built]
-    chunk    {2} multiple-vendors/async-a~async-b~async-c.js (async-a~async-b~async-c) 20 bytes <{5}> ={0}= ={1}= ={3}= ={4}= ={9}= ={10}= ={11}= >{3}< >{12}< [rendered] split chunk (cache group: default) (name: async-a~async-b~async-c)
-        > ./a [8] ./index.js 1:0-47
-        > ./b [8] ./index.js 2:0-47
-        > ./c [8] ./index.js 3:0-47
-     [0] ./d.js 20 bytes {2} {6} {7} {8} [built]
+     [3] ./node_modules/y.js 20 bytes {2} [built]
     chunk    {3} multiple-vendors/async-b~async-c~async-g.js (async-b~async-c~async-g) 20 bytes <{0}> <{1}> <{2}> <{5}> <{6}> <{9}> ={0}= ={1}= ={2}= ={4}= ={10}= ={11}= ={12}= [rendered] split chunk (cache group: default) (name: async-b~async-c~async-g)
->>>>>>> fa02f3d0
-        > ./g [] 6:0-47
-        > ./g [] 6:0-47
-        > ./b [8] ./index.js 2:0-47
-        > ./c [8] ./index.js 3:0-47
-<<<<<<< HEAD
-     [0] ./f.js 20 bytes {2} {11} {12} [built]
-    chunk    {3} multiple-vendors/vendors~a~async-a~async-b~b.js (vendors~a~async-a~async-b~b) 20 bytes <{9}> ={0}= ={1}= ={2}= ={5}= ={6}= ={10}= ={11}= >{2}< >{8}< [initial] [rendered] split chunk (cache group: vendors) (name: vendors~a~async-a~async-b~b)
-        > ./a a
-        > ./b b
-        > ./a [8] ./index.js 1:0-47
-        > ./b [8] ./index.js 2:0-47
-     [3] ./node_modules/y.js 20 bytes {3} [built]
-    chunk    {4} multiple-vendors/vendors~async-c~c.js (vendors~async-c~c) 20 bytes <{9}> ={0}= ={1}= ={2}= ={7}= ={12}= [initial] [rendered] split chunk (cache group: vendors) (name: vendors~async-c~c)
-=======
-     [1] ./f.js 20 bytes {3} {7} {8} [built]
-    chunk    {4} multiple-vendors/vendors~async-c~c.js (vendors~async-c~c) 20 bytes <{5}> ={0}= ={2}= ={3}= ={8}= ={11}= [initial] [rendered] split chunk (cache group: vendors) (name: vendors~async-c~c)
->>>>>>> fa02f3d0
+        > ./g [] 6:0-47
+        > ./g [] 6:0-47
+        > ./b [8] ./index.js 2:0-47
+        > ./c [8] ./index.js 3:0-47
+     [0] ./f.js 20 bytes {3} {7} {8} [built]
+    chunk    {4} multiple-vendors/vendors~async-c~c.js (vendors~async-c~c) 20 bytes <{5}> ={0}= ={1}= ={3}= ={8}= ={11}= [initial] [rendered] split chunk (cache group: vendors) (name: vendors~async-c~c)
         > ./c c
         > ./c [8] ./index.js 3:0-47
      [7] ./node_modules/z.js 20 bytes {4} [built]
     chunk    {5} multiple-vendors/main.js (main) 147 bytes >{0}< >{1}< >{2}< >{3}< >{4}< >{9}< >{10}< >{11}< [entry] [rendered]
         > ./ main
      [8] ./index.js 147 bytes {5} [built]
-    chunk    {6} multiple-vendors/a.js (a) 176 bytes ={0}= ={1}= >{3}< >{12}< [entry] [rendered]
+    chunk    {6} multiple-vendors/a.js (a) 156 bytes ={0}= ={1}= ={2}= >{3}< >{12}< [entry] [rendered]
         > ./a a
-     [0] ./d.js 20 bytes {2} {6} {7} {8} [built]
      [6] ./a.js + 1 modules 156 bytes {6} {9} [built]
          | ./a.js 121 bytes [built]
          | ./e.js 20 bytes [built]
-    chunk    {7} multiple-vendors/b.js (b) 112 bytes ={0}= ={1}= [entry] [rendered]
+    chunk    {7} multiple-vendors/b.js (b) 92 bytes ={0}= ={1}= ={2}= [entry] [rendered]
         > ./b b
-     [0] ./d.js 20 bytes {2} {6} {7} {8} [built]
-     [1] ./f.js 20 bytes {3} {7} {8} [built]
+     [0] ./f.js 20 bytes {3} {7} {8} [built]
      [4] ./b.js 72 bytes {7} {10} [built]
-    chunk    {8} multiple-vendors/c.js (c) 112 bytes ={0}= ={4}= [entry] [rendered]
+    chunk    {8} multiple-vendors/c.js (c) 92 bytes ={0}= ={1}= ={4}= [entry] [rendered]
         > ./c c
-     [0] ./d.js 20 bytes {2} {6} {7} {8} [built]
-     [1] ./f.js 20 bytes {3} {7} {8} [built]
+     [0] ./f.js 20 bytes {3} {7} {8} [built]
      [5] ./c.js 72 bytes {8} {11} [built]
     chunk    {9} multiple-vendors/async-a.js (async-a) 156 bytes <{5}> ={0}= ={1}= ={2}= >{3}< >{12}< [rendered]
         > ./a [8] ./index.js 1:0-47
@@ -450,45 +389,19 @@
     chunk   {10} multiple-vendors/async-b.js (async-b) 72 bytes <{5}> ={0}= ={1}= ={2}= ={3}= [rendered]
         > ./b [8] ./index.js 2:0-47
      [4] ./b.js 72 bytes {7} {10} [built]
-    chunk   {11} multiple-vendors/async-c.js (async-c) 72 bytes <{5}> ={0}= ={2}= ={3}= ={4}= [rendered]
+    chunk   {11} multiple-vendors/async-c.js (async-c) 72 bytes <{5}> ={0}= ={1}= ={3}= ={4}= [rendered]
         > ./c [8] ./index.js 3:0-47
      [5] ./c.js 72 bytes {8} {11} [built]
     chunk   {12} multiple-vendors/async-g.js (async-g) 34 bytes <{0}> <{1}> <{2}> <{6}> <{9}> ={3}= [rendered]
         > ./g [] 6:0-47
         > ./g [] 6:0-47
-<<<<<<< HEAD
-     [9] ./g.js 34 bytes {8} [built]
-    chunk    {9} multiple-vendors/main.js (main) 147 bytes >{0}< >{1}< >{2}< >{3}< >{4}< >{5}< >{6}< >{7}< [entry] [rendered]
-        > ./ main
-     [8] ./index.js 147 bytes {9} [built]
-    chunk   {10} multiple-vendors/a.js (a) 156 bytes ={0}= ={1}= ={3}= >{2}< >{8}< [entry] [rendered]
-        > ./a a
-     [6] ./a.js + 1 modules 156 bytes {5} {10} [built]
-         | ./a.js 121 bytes [built]
-         | ./e.js 20 bytes [built]
-    chunk   {11} multiple-vendors/b.js (b) 92 bytes ={0}= ={1}= ={3}= [entry] [rendered]
-        > ./b b
-     [0] ./f.js 20 bytes {2} {11} {12} [built]
-     [4] ./b.js 72 bytes {6} {11} [built]
-    chunk   {12} multiple-vendors/c.js (c) 92 bytes ={0}= ={1}= ={4}= [entry] [rendered]
-        > ./c c
-     [0] ./f.js 20 bytes {2} {11} {12} [built]
-     [5] ./c.js 72 bytes {7} {12} [built]
+     [9] ./g.js 34 bytes {12} [built]
 Child all:
     Entrypoint main = all/main.js
     Entrypoint a = all/vendors~a~async-a~async-b~async-c~b~c.js all/vendors~a~async-a~async-b~b.js all/a~async-a~async-b~async-c~b~c.js all/a.js
     Entrypoint b = all/vendors~a~async-a~async-b~async-c~b~c.js all/vendors~a~async-a~async-b~b.js all/a~async-a~async-b~async-c~b~c.js all/b.js
     Entrypoint c = all/vendors~a~async-a~async-b~async-c~b~c.js all/vendors~async-c~c.js all/a~async-a~async-b~async-c~b~c.js all/c.js
-    chunk    {0} all/vendors~a~async-a~async-b~async-c~b~c.js (vendors~a~async-a~async-b~async-c~b~c) 20 bytes <{9}> ={1}= ={2}= ={3}= ={4}= ={5}= ={6}= ={7}= ={10}= ={11}= ={12}= >{2}< >{8}< [initial] [rendered] split chunk (cache group: vendors) (name: vendors~a~async-a~async-b~async-c~b~c)
-=======
-     [9] ./g.js 34 bytes {12} [built]
-Child all:
-    Entrypoint main = all/main.js
-    Entrypoint a = all/vendors~a~async-a~async-b~async-c~b~c.js all/vendors~a~async-a~async-b~b.js all/a.js
-    Entrypoint b = all/vendors~a~async-a~async-b~async-c~b~c.js all/vendors~a~async-a~async-b~b.js all/b.js
-    Entrypoint c = all/vendors~a~async-a~async-b~async-c~b~c.js all/vendors~async-c~c.js all/c.js
     chunk    {0} all/vendors~a~async-a~async-b~async-c~b~c.js (vendors~a~async-a~async-b~async-c~b~c) 20 bytes <{5}> ={1}= ={2}= ={3}= ={4}= ={6}= ={7}= ={8}= ={9}= ={10}= ={11}= >{3}< >{12}< [initial] [rendered] split chunk (cache group: vendors) (name: vendors~a~async-a~async-b~async-c~b~c)
->>>>>>> fa02f3d0
         > ./a a
         > ./b b
         > ./c c
@@ -496,8 +409,7 @@
         > ./b [8] ./index.js 2:0-47
         > ./c [8] ./index.js 3:0-47
      [2] ./node_modules/x.js 20 bytes {0} [built]
-<<<<<<< HEAD
-    chunk    {1} all/a~async-a~async-b~async-c~b~c.js (a~async-a~async-b~async-c~b~c) 20 bytes <{9}> ={0}= ={2}= ={3}= ={4}= ={5}= ={6}= ={7}= ={10}= ={11}= ={12}= >{2}< >{8}< [initial] [rendered] split chunk (cache group: default) (name: a~async-a~async-b~async-c~b~c)
+    chunk    {1} all/a~async-a~async-b~async-c~b~c.js (a~async-a~async-b~async-c~b~c) 20 bytes <{5}> ={0}= ={2}= ={3}= ={4}= ={6}= ={7}= ={8}= ={9}= ={10}= ={11}= >{3}< >{12}< [initial] [rendered] split chunk (cache group: default) (name: a~async-a~async-b~async-c~b~c)
         > ./a a
         > ./b b
         > ./c c
@@ -505,59 +417,37 @@
         > ./b [8] ./index.js 2:0-47
         > ./c [8] ./index.js 3:0-47
      [1] ./d.js 20 bytes {1} [built]
-    chunk    {2} all/async-b~async-c~async-g.js (async-b~async-c~async-g) 20 bytes <{0}> <{1}> <{3}> <{5}> <{9}> <{10}> ={0}= ={1}= ={3}= ={4}= ={6}= ={7}= ={8}= [rendered] split chunk (cache group: default) (name: async-b~async-c~async-g)
-=======
-    chunk    {1} all/vendors~a~async-a~async-b~b.js (vendors~a~async-a~async-b~b) 20 bytes <{5}> ={0}= ={2}= ={3}= ={6}= ={7}= ={9}= ={10}= >{3}< >{12}< [initial] [rendered] split chunk (cache group: vendors) (name: vendors~a~async-a~async-b~b)
+    chunk    {2} all/vendors~a~async-a~async-b~b.js (vendors~a~async-a~async-b~b) 20 bytes <{5}> ={0}= ={1}= ={3}= ={6}= ={7}= ={9}= ={10}= >{3}< >{12}< [initial] [rendered] split chunk (cache group: vendors) (name: vendors~a~async-a~async-b~b)
         > ./a a
         > ./b b
         > ./a [8] ./index.js 1:0-47
         > ./b [8] ./index.js 2:0-47
-     [3] ./node_modules/y.js 20 bytes {1} [built]
-    chunk    {2} all/async-a~async-b~async-c.js (async-a~async-b~async-c) 20 bytes <{5}> ={0}= ={1}= ={3}= ={4}= ={9}= ={10}= ={11}= >{3}< >{12}< [rendered] split chunk (cache group: default) (name: async-a~async-b~async-c)
-        > ./a [8] ./index.js 1:0-47
-        > ./b [8] ./index.js 2:0-47
-        > ./c [8] ./index.js 3:0-47
-     [0] ./d.js 20 bytes {2} {6} {7} {8} [built]
+     [3] ./node_modules/y.js 20 bytes {2} [built]
     chunk    {3} all/async-b~async-c~async-g.js (async-b~async-c~async-g) 20 bytes <{0}> <{1}> <{2}> <{5}> <{6}> <{9}> ={0}= ={1}= ={2}= ={4}= ={10}= ={11}= ={12}= [rendered] split chunk (cache group: default) (name: async-b~async-c~async-g)
->>>>>>> fa02f3d0
-        > ./g [] 6:0-47
-        > ./g [] 6:0-47
-        > ./b [8] ./index.js 2:0-47
-        > ./c [8] ./index.js 3:0-47
-<<<<<<< HEAD
-     [0] ./f.js 20 bytes {2} {11} {12} [built]
-    chunk    {3} all/vendors~a~async-a~async-b~b.js (vendors~a~async-a~async-b~b) 20 bytes <{9}> ={0}= ={1}= ={2}= ={5}= ={6}= ={10}= ={11}= >{2}< >{8}< [initial] [rendered] split chunk (cache group: vendors) (name: vendors~a~async-a~async-b~b)
-        > ./a a
-        > ./b b
-        > ./a [8] ./index.js 1:0-47
-        > ./b [8] ./index.js 2:0-47
-     [3] ./node_modules/y.js 20 bytes {3} [built]
-    chunk    {4} all/vendors~async-c~c.js (vendors~async-c~c) 20 bytes <{9}> ={0}= ={1}= ={2}= ={7}= ={12}= [initial] [rendered] split chunk (cache group: vendors) (name: vendors~async-c~c)
-=======
-     [1] ./f.js 20 bytes {3} {7} {8} [built]
-    chunk    {4} all/vendors~async-c~c.js (vendors~async-c~c) 20 bytes <{5}> ={0}= ={2}= ={3}= ={8}= ={11}= [initial] [rendered] split chunk (cache group: vendors) (name: vendors~async-c~c)
->>>>>>> fa02f3d0
+        > ./g [] 6:0-47
+        > ./g [] 6:0-47
+        > ./b [8] ./index.js 2:0-47
+        > ./c [8] ./index.js 3:0-47
+     [0] ./f.js 20 bytes {3} {7} {8} [built]
+    chunk    {4} all/vendors~async-c~c.js (vendors~async-c~c) 20 bytes <{5}> ={0}= ={1}= ={3}= ={8}= ={11}= [initial] [rendered] split chunk (cache group: vendors) (name: vendors~async-c~c)
         > ./c c
         > ./c [8] ./index.js 3:0-47
      [7] ./node_modules/z.js 20 bytes {4} [built]
     chunk    {5} all/main.js (main) 147 bytes >{0}< >{1}< >{2}< >{3}< >{4}< >{9}< >{10}< >{11}< [entry] [rendered]
         > ./ main
      [8] ./index.js 147 bytes {5} [built]
-    chunk    {6} all/a.js (a) 176 bytes ={0}= ={1}= >{3}< >{12}< [entry] [rendered]
+    chunk    {6} all/a.js (a) 156 bytes ={0}= ={1}= ={2}= >{3}< >{12}< [entry] [rendered]
         > ./a a
-     [0] ./d.js 20 bytes {2} {6} {7} {8} [built]
      [6] ./a.js + 1 modules 156 bytes {6} {9} [built]
          | ./a.js 121 bytes [built]
          | ./e.js 20 bytes [built]
-    chunk    {7} all/b.js (b) 112 bytes ={0}= ={1}= [entry] [rendered]
+    chunk    {7} all/b.js (b) 92 bytes ={0}= ={1}= ={2}= [entry] [rendered]
         > ./b b
-     [0] ./d.js 20 bytes {2} {6} {7} {8} [built]
-     [1] ./f.js 20 bytes {3} {7} {8} [built]
+     [0] ./f.js 20 bytes {3} {7} {8} [built]
      [4] ./b.js 72 bytes {7} {10} [built]
-    chunk    {8} all/c.js (c) 112 bytes ={0}= ={4}= [entry] [rendered]
+    chunk    {8} all/c.js (c) 92 bytes ={0}= ={1}= ={4}= [entry] [rendered]
         > ./c c
-     [0] ./d.js 20 bytes {2} {6} {7} {8} [built]
-     [1] ./f.js 20 bytes {3} {7} {8} [built]
+     [0] ./f.js 20 bytes {3} {7} {8} [built]
      [5] ./c.js 72 bytes {8} {11} [built]
     chunk    {9} all/async-a.js (async-a) 156 bytes <{5}> ={0}= ={1}= ={2}= >{3}< >{12}< [rendered]
         > ./a [8] ./index.js 1:0-47
@@ -567,33 +457,13 @@
     chunk   {10} all/async-b.js (async-b) 72 bytes <{5}> ={0}= ={1}= ={2}= ={3}= [rendered]
         > ./b [8] ./index.js 2:0-47
      [4] ./b.js 72 bytes {7} {10} [built]
-    chunk   {11} all/async-c.js (async-c) 72 bytes <{5}> ={0}= ={2}= ={3}= ={4}= [rendered]
+    chunk   {11} all/async-c.js (async-c) 72 bytes <{5}> ={0}= ={1}= ={3}= ={4}= [rendered]
         > ./c [8] ./index.js 3:0-47
      [5] ./c.js 72 bytes {8} {11} [built]
     chunk   {12} all/async-g.js (async-g) 34 bytes <{0}> <{1}> <{2}> <{6}> <{9}> ={3}= [rendered]
         > ./g [] 6:0-47
         > ./g [] 6:0-47
-<<<<<<< HEAD
-     [9] ./g.js 34 bytes {8} [built]
-    chunk    {9} all/main.js (main) 147 bytes >{0}< >{1}< >{2}< >{3}< >{4}< >{5}< >{6}< >{7}< [entry] [rendered]
-        > ./ main
-     [8] ./index.js 147 bytes {9} [built]
-    chunk   {10} all/a.js (a) 156 bytes ={0}= ={1}= ={3}= >{2}< >{8}< [entry] [rendered]
-        > ./a a
-     [6] ./a.js + 1 modules 156 bytes {5} {10} [built]
-         | ./a.js 121 bytes [built]
-         | ./e.js 20 bytes [built]
-    chunk   {11} all/b.js (b) 92 bytes ={0}= ={1}= ={3}= [entry] [rendered]
-        > ./b b
-     [0] ./f.js 20 bytes {2} {11} {12} [built]
-     [4] ./b.js 72 bytes {6} {11} [built]
-    chunk   {12} all/c.js (c) 92 bytes ={0}= ={1}= ={4}= [entry] [rendered]
-        > ./c c
-     [0] ./f.js 20 bytes {2} {11} {12} [built]
-     [5] ./c.js 72 bytes {7} {12} [built]"
-=======
      [9] ./g.js 34 bytes {12} [built]"
->>>>>>> fa02f3d0
 `;
 
 exports[`StatsTestCases should print correct stats for chunk-module-id-range 1`] = `
@@ -2421,11 +2291,7 @@
     Entrypoint a = default/a.js
     Entrypoint b = default/b.js
     Entrypoint c = default/c.js
-<<<<<<< HEAD
-    chunk    {0} default/vendors~async-a~async-b~async-c.js (vendors~async-a~async-b~async-c) 20 bytes <{9}> ={1}= ={2}= ={3}= ={4}= ={5}= ={6}= ={8}= >{2}< >{7}< [rendered] split chunk (cache group: defaultVendors) (name: vendors~async-a~async-b~async-c)
-=======
-    chunk    {0} default/vendors~async-a~async-b~async-c.js (vendors~async-a~async-b~async-c) 20 bytes <{4}> ={1}= ={2}= ={3}= ={8}= ={9}= ={10}= ={12}= >{2}< >{11}< [rendered] split chunk (cache group: vendors) (name: vendors~async-a~async-b~async-c)
->>>>>>> fa02f3d0
+    chunk    {0} default/vendors~async-a~async-b~async-c.js (vendors~async-a~async-b~async-c) 20 bytes <{4}> ={1}= ={2}= ={3}= ={8}= ={9}= ={10}= ={12}= >{2}< >{11}< [rendered] split chunk (cache group: defaultVendors) (name: vendors~async-a~async-b~async-c)
         > ./a [8] ./index.js 1:0-47
         > ./b [8] ./index.js 2:0-47
         > ./c [8] ./index.js 3:0-47
@@ -2440,13 +2306,8 @@
         > ./g [] 6:0-47
         > ./b [8] ./index.js 2:0-47
         > ./c [8] ./index.js 3:0-47
-<<<<<<< HEAD
-     [2] ./f.js 20 bytes {2} {11} {12} [built]
-    chunk    {3} default/vendors~async-a~async-b.js (vendors~async-a~async-b) 20 bytes <{9}> ={0}= ={1}= ={2}= ={4}= ={5}= >{2}< >{7}< [rendered] split chunk (cache group: defaultVendors) (name: vendors~async-a~async-b)
-=======
      [2] ./f.js 20 bytes {2} {6} {7} [built]
-    chunk    {3} default/vendors~async-a~async-b.js (vendors~async-a~async-b) 20 bytes <{4}> ={0}= ={1}= ={2}= ={8}= ={9}= >{2}< >{11}< [rendered] split chunk (cache group: vendors) (name: vendors~async-a~async-b)
->>>>>>> fa02f3d0
+    chunk    {3} default/vendors~async-a~async-b.js (vendors~async-a~async-b) 20 bytes <{4}> ={0}= ={1}= ={2}= ={8}= ={9}= >{2}< >{11}< [rendered] split chunk (cache group: defaultVendors) (name: vendors~async-a~async-b)
         > ./a [8] ./index.js 1:0-47
         > ./b [8] ./index.js 2:0-47
      [3] ./node_modules/y.js 20 bytes {3} {5} {6} [built]
@@ -2489,28 +2350,16 @@
     chunk   {11} default/async-g.js (async-g) 34 bytes <{0}> <{1}> <{3}> <{5}> <{8}> ={2}= [rendered]
         > ./g [] 6:0-47
         > ./g [] 6:0-47
-<<<<<<< HEAD
-     [9] ./g.js 34 bytes {7} [built]
-    chunk    {8} default/vendors~async-c.js (vendors~async-c) 20 bytes <{9}> ={0}= ={1}= ={2}= ={6}= [rendered] split chunk (cache group: defaultVendors) (name: vendors~async-c)
-=======
      [9] ./g.js 34 bytes {11} [built]
-    chunk   {12} default/vendors~async-c.js (vendors~async-c) 20 bytes <{4}> ={0}= ={1}= ={2}= ={10}= [rendered] split chunk (cache group: vendors) (name: vendors~async-c)
->>>>>>> fa02f3d0
+    chunk   {12} default/vendors~async-c.js (vendors~async-c) 20 bytes <{4}> ={0}= ={1}= ={2}= ={10}= [rendered] split chunk (cache group: defaultVendors) (name: vendors~async-c)
         > ./c [8] ./index.js 3:0-47
      [7] ./node_modules/z.js 20 bytes {7} {12} [built]
 Child all-chunks:
     Entrypoint main = default/main.js
-<<<<<<< HEAD
     Entrypoint a = default/vendors~a~async-a~async-b~async-c~b~c.js default/vendors~a~async-a~async-b~b.js default/a~async-a~async-b~async-c~b~c.js default/a.js
     Entrypoint b = default/vendors~a~async-a~async-b~async-c~b~c.js default/vendors~a~async-a~async-b~b.js default/a~async-a~async-b~async-c~b~c.js default/b.js
     Entrypoint c = default/vendors~a~async-a~async-b~async-c~b~c.js default/vendors~async-c~c.js default/a~async-a~async-b~async-c~b~c.js default/c.js
-    chunk    {0} default/vendors~a~async-a~async-b~async-c~b~c.js (vendors~a~async-a~async-b~async-c~b~c) 20 bytes <{9}> ={1}= ={2}= ={3}= ={4}= ={5}= ={6}= ={7}= ={10}= ={11}= ={12}= >{2}< >{8}< [initial] [rendered] split chunk (cache group: defaultVendors) (name: vendors~a~async-a~async-b~async-c~b~c)
-=======
-    Entrypoint a = default/vendors~a~async-a~async-b~async-c~b~c.js default/vendors~a~async-a~async-b~b.js default/a.js
-    Entrypoint b = default/vendors~a~async-a~async-b~async-c~b~c.js default/vendors~a~async-a~async-b~b.js default/b.js
-    Entrypoint c = default/vendors~a~async-a~async-b~async-c~b~c.js default/vendors~async-c~c.js default/c.js
-    chunk    {0} default/vendors~a~async-a~async-b~async-c~b~c.js (vendors~a~async-a~async-b~async-c~b~c) 20 bytes <{5}> ={1}= ={2}= ={3}= ={4}= ={6}= ={7}= ={8}= ={9}= ={10}= ={11}= >{3}< >{12}< [initial] [rendered] split chunk (cache group: vendors) (name: vendors~a~async-a~async-b~async-c~b~c)
->>>>>>> fa02f3d0
+    chunk    {0} default/vendors~a~async-a~async-b~async-c~b~c.js (vendors~a~async-a~async-b~async-c~b~c) 20 bytes <{5}> ={1}= ={2}= ={3}= ={4}= ={6}= ={7}= ={8}= ={9}= ={10}= ={11}= >{3}< >{12}< [initial] [rendered] split chunk (cache group: defaultVendors) (name: vendors~a~async-a~async-b~async-c~b~c)
         > ./a a
         > ./b b
         > ./c c
@@ -2518,8 +2367,7 @@
         > ./b [8] ./index.js 2:0-47
         > ./c [8] ./index.js 3:0-47
      [2] ./node_modules/x.js 20 bytes {0} [built]
-<<<<<<< HEAD
-    chunk    {1} default/a~async-a~async-b~async-c~b~c.js (a~async-a~async-b~async-c~b~c) 20 bytes <{9}> ={0}= ={2}= ={3}= ={4}= ={5}= ={6}= ={7}= ={10}= ={11}= ={12}= >{2}< >{8}< [initial] [rendered] split chunk (cache group: default) (name: a~async-a~async-b~async-c~b~c)
+    chunk    {1} default/a~async-a~async-b~async-c~b~c.js (a~async-a~async-b~async-c~b~c) 20 bytes <{5}> ={0}= ={2}= ={3}= ={4}= ={6}= ={7}= ={8}= ={9}= ={10}= ={11}= >{3}< >{12}< [initial] [rendered] split chunk (cache group: default) (name: a~async-a~async-b~async-c~b~c)
         > ./a a
         > ./b b
         > ./c c
@@ -2527,59 +2375,37 @@
         > ./b [8] ./index.js 2:0-47
         > ./c [8] ./index.js 3:0-47
      [1] ./d.js 20 bytes {1} [built]
-    chunk    {2} default/async-b~async-c~async-g.js (async-b~async-c~async-g) 20 bytes <{0}> <{1}> <{3}> <{5}> <{9}> <{10}> ={0}= ={1}= ={3}= ={4}= ={6}= ={7}= ={8}= [rendered] split chunk (cache group: default) (name: async-b~async-c~async-g)
-=======
-    chunk    {1} default/vendors~a~async-a~async-b~b.js (vendors~a~async-a~async-b~b) 20 bytes <{5}> ={0}= ={2}= ={3}= ={6}= ={7}= ={9}= ={10}= >{3}< >{12}< [initial] [rendered] split chunk (cache group: vendors) (name: vendors~a~async-a~async-b~b)
+    chunk    {2} default/vendors~a~async-a~async-b~b.js (vendors~a~async-a~async-b~b) 20 bytes <{5}> ={0}= ={1}= ={3}= ={6}= ={7}= ={9}= ={10}= >{3}< >{12}< [initial] [rendered] split chunk (cache group: defaultVendors) (name: vendors~a~async-a~async-b~b)
         > ./a a
         > ./b b
         > ./a [8] ./index.js 1:0-47
         > ./b [8] ./index.js 2:0-47
-     [3] ./node_modules/y.js 20 bytes {1} [built]
-    chunk    {2} default/async-a~async-b~async-c.js (async-a~async-b~async-c) 20 bytes <{5}> ={0}= ={1}= ={3}= ={4}= ={9}= ={10}= ={11}= >{3}< >{12}< [rendered] split chunk (cache group: default) (name: async-a~async-b~async-c)
-        > ./a [8] ./index.js 1:0-47
-        > ./b [8] ./index.js 2:0-47
-        > ./c [8] ./index.js 3:0-47
-     [0] ./d.js 20 bytes {2} {6} {7} {8} [built]
+     [3] ./node_modules/y.js 20 bytes {2} [built]
     chunk    {3} default/async-b~async-c~async-g.js (async-b~async-c~async-g) 20 bytes <{0}> <{1}> <{2}> <{5}> <{6}> <{9}> ={0}= ={1}= ={2}= ={4}= ={10}= ={11}= ={12}= [rendered] split chunk (cache group: default) (name: async-b~async-c~async-g)
->>>>>>> fa02f3d0
-        > ./g [] 6:0-47
-        > ./g [] 6:0-47
-        > ./b [8] ./index.js 2:0-47
-        > ./c [8] ./index.js 3:0-47
-<<<<<<< HEAD
-     [0] ./f.js 20 bytes {2} {11} {12} [built]
-    chunk    {3} default/vendors~a~async-a~async-b~b.js (vendors~a~async-a~async-b~b) 20 bytes <{9}> ={0}= ={1}= ={2}= ={5}= ={6}= ={10}= ={11}= >{2}< >{8}< [initial] [rendered] split chunk (cache group: defaultVendors) (name: vendors~a~async-a~async-b~b)
-        > ./a a
-        > ./b b
-        > ./a [8] ./index.js 1:0-47
-        > ./b [8] ./index.js 2:0-47
-     [3] ./node_modules/y.js 20 bytes {3} [built]
-    chunk    {4} default/vendors~async-c~c.js (vendors~async-c~c) 20 bytes <{9}> ={0}= ={1}= ={2}= ={7}= ={12}= [initial] [rendered] split chunk (cache group: defaultVendors) (name: vendors~async-c~c)
-=======
-     [1] ./f.js 20 bytes {3} {7} {8} [built]
-    chunk    {4} default/vendors~async-c~c.js (vendors~async-c~c) 20 bytes <{5}> ={0}= ={2}= ={3}= ={8}= ={11}= [initial] [rendered] split chunk (cache group: vendors) (name: vendors~async-c~c)
->>>>>>> fa02f3d0
+        > ./g [] 6:0-47
+        > ./g [] 6:0-47
+        > ./b [8] ./index.js 2:0-47
+        > ./c [8] ./index.js 3:0-47
+     [0] ./f.js 20 bytes {3} {7} {8} [built]
+    chunk    {4} default/vendors~async-c~c.js (vendors~async-c~c) 20 bytes <{5}> ={0}= ={1}= ={3}= ={8}= ={11}= [initial] [rendered] split chunk (cache group: defaultVendors) (name: vendors~async-c~c)
         > ./c c
         > ./c [8] ./index.js 3:0-47
      [7] ./node_modules/z.js 20 bytes {4} [built]
     chunk    {5} default/main.js (main) 147 bytes >{0}< >{1}< >{2}< >{3}< >{4}< >{9}< >{10}< >{11}< [entry] [rendered]
         > ./ main
      [8] ./index.js 147 bytes {5} [built]
-    chunk    {6} default/a.js (a) 176 bytes ={0}= ={1}= >{3}< >{12}< [entry] [rendered]
+    chunk    {6} default/a.js (a) 156 bytes ={0}= ={1}= ={2}= >{3}< >{12}< [entry] [rendered]
         > ./a a
-     [0] ./d.js 20 bytes {2} {6} {7} {8} [built]
      [6] ./a.js + 1 modules 156 bytes {6} {9} [built]
          | ./a.js 121 bytes [built]
          | ./e.js 20 bytes [built]
-    chunk    {7} default/b.js (b) 112 bytes ={0}= ={1}= [entry] [rendered]
+    chunk    {7} default/b.js (b) 92 bytes ={0}= ={1}= ={2}= [entry] [rendered]
         > ./b b
-     [0] ./d.js 20 bytes {2} {6} {7} {8} [built]
-     [1] ./f.js 20 bytes {3} {7} {8} [built]
+     [0] ./f.js 20 bytes {3} {7} {8} [built]
      [4] ./b.js 72 bytes {7} {10} [built]
-    chunk    {8} default/c.js (c) 112 bytes ={0}= ={4}= [entry] [rendered]
+    chunk    {8} default/c.js (c) 92 bytes ={0}= ={1}= ={4}= [entry] [rendered]
         > ./c c
-     [0] ./d.js 20 bytes {2} {6} {7} {8} [built]
-     [1] ./f.js 20 bytes {3} {7} {8} [built]
+     [0] ./f.js 20 bytes {3} {7} {8} [built]
      [5] ./c.js 72 bytes {8} {11} [built]
     chunk    {9} default/async-a.js (async-a) 156 bytes <{5}> ={0}= ={1}= ={2}= >{3}< >{12}< [rendered]
         > ./a [8] ./index.js 1:0-47
@@ -2589,33 +2415,13 @@
     chunk   {10} default/async-b.js (async-b) 72 bytes <{5}> ={0}= ={1}= ={2}= ={3}= [rendered]
         > ./b [8] ./index.js 2:0-47
      [4] ./b.js 72 bytes {7} {10} [built]
-    chunk   {11} default/async-c.js (async-c) 72 bytes <{5}> ={0}= ={2}= ={3}= ={4}= [rendered]
+    chunk   {11} default/async-c.js (async-c) 72 bytes <{5}> ={0}= ={1}= ={3}= ={4}= [rendered]
         > ./c [8] ./index.js 3:0-47
      [5] ./c.js 72 bytes {8} {11} [built]
     chunk   {12} default/async-g.js (async-g) 34 bytes <{0}> <{1}> <{2}> <{6}> <{9}> ={3}= [rendered]
         > ./g [] 6:0-47
         > ./g [] 6:0-47
-<<<<<<< HEAD
-     [9] ./g.js 34 bytes {8} [built]
-    chunk    {9} default/main.js (main) 147 bytes >{0}< >{1}< >{2}< >{3}< >{4}< >{5}< >{6}< >{7}< [entry] [rendered]
-        > ./ main
-     [8] ./index.js 147 bytes {9} [built]
-    chunk   {10} default/a.js (a) 156 bytes ={0}= ={1}= ={3}= >{2}< >{8}< [entry] [rendered]
-        > ./a a
-     [6] ./a.js + 1 modules 156 bytes {5} {10} [built]
-         | ./a.js 121 bytes [built]
-         | ./e.js 20 bytes [built]
-    chunk   {11} default/b.js (b) 92 bytes ={0}= ={1}= ={3}= [entry] [rendered]
-        > ./b b
-     [0] ./f.js 20 bytes {2} {11} {12} [built]
-     [4] ./b.js 72 bytes {6} {11} [built]
-    chunk   {12} default/c.js (c) 92 bytes ={0}= ={1}= ={4}= [entry] [rendered]
-        > ./c c
-     [0] ./f.js 20 bytes {2} {11} {12} [built]
-     [5] ./c.js 72 bytes {7} {12} [built]
-=======
      [9] ./g.js 34 bytes {12} [built]
->>>>>>> fa02f3d0
 Child manual:
     Entrypoint main = default/main.js
     Entrypoint a = default/vendors.js default/a.js
@@ -2677,11 +2483,7 @@
     Entrypoint aaaaaaaaaaaaaaaaaaaaaaaaaaaaaa = vendors~aaaaaaaaaaaaaaaaaaaaaaaaaaaaaa~async-a~async-b~async-c~bbbbbbbbbbbbbbbbbbbbbbbbbbbbbb~cccccc~50ebc41f.js vendors~aaaaaaaaaaaaaaaaaaaaaaaaaaaaaa~async-a~async-b~bbbbbbbbbbbbbbbbbbbbbbbbbbbbbb.js aaaaaaaaaaaaaaaaaaaaaaaaaaaaaa~async-a~async-b~async-c~bbbbbbbbbbbbbbbbbbbbbbbbbbbbbb~cccccccccccccc~18066793.js async-a.js aaaaaaaaaaaaaaaaaaaaaaaaaaaaaa.js
     Entrypoint bbbbbbbbbbbbbbbbbbbbbbbbbbbbbb = vendors~aaaaaaaaaaaaaaaaaaaaaaaaaaaaaa~async-a~async-b~async-c~bbbbbbbbbbbbbbbbbbbbbbbbbbbbbb~cccccc~50ebc41f.js vendors~aaaaaaaaaaaaaaaaaaaaaaaaaaaaaa~async-a~async-b~bbbbbbbbbbbbbbbbbbbbbbbbbbbbbb.js aaaaaaaaaaaaaaaaaaaaaaaaaaaaaa~async-a~async-b~async-c~bbbbbbbbbbbbbbbbbbbbbbbbbbbbbb~cccccccccccccc~18066793.js async-b~async-c~async-g~bbbbbbbbbbbbbbbbbbbbbbbbbbbbbb~cccccccccccccccccccccccccccccc.js async-b.js bbbbbbbbbbbbbbbbbbbbbbbbbbbbbb.js
     Entrypoint cccccccccccccccccccccccccccccc = vendors~aaaaaaaaaaaaaaaaaaaaaaaaaaaaaa~async-a~async-b~async-c~bbbbbbbbbbbbbbbbbbbbbbbbbbbbbb~cccccc~50ebc41f.js vendors~async-c~cccccccccccccccccccccccccccccc.js aaaaaaaaaaaaaaaaaaaaaaaaaaaaaa~async-a~async-b~async-c~bbbbbbbbbbbbbbbbbbbbbbbbbbbbbb~cccccccccccccc~18066793.js async-b~async-c~async-g~bbbbbbbbbbbbbbbbbbbbbbbbbbbbbb~cccccccccccccccccccccccccccccc.js async-c.js cccccccccccccccccccccccccccccc.js
-<<<<<<< HEAD
-    chunk    {0} vendors~aaaaaaaaaaaaaaaaaaaaaaaaaaaaaa~async-a~async-b~async-c~bbbbbbbbbbbbbbbbbbbbbbbbbbbbbb~cccccc~50ebc41f.js (vendors~aaaaaaaaaaaaaaaaaaaaaaaaaaaaaa~async-a~async-b~async-c~bbbbbbbbbbbbbbbbbbbbbbbbbbbbbb~cccccc~50ebc41f) 20 bytes <{9}> ={1}= ={2}= ={3}= ={4}= ={5}= ={6}= ={7}= ={10}= ={11}= ={12}= >{2}< >{8}< [initial] [rendered] split chunk (cache group: defaultVendors) (name: vendors~aaaaaaaaaaaaaaaaaaaaaaaaaaaaaa~async-a~async-b~async-c~bbbbbbbbbbbbbbbbbbbbbbbbbbbbbb~cccccc~50ebc41f)
-=======
-    chunk    {0} vendors~aaaaaaaaaaaaaaaaaaaaaaaaaaaaaa~async-a~async-b~async-c~bbbbbbbbbbbbbbbbbbbbbbbbbbbbbb~cccccc~50ebc41f.js (vendors~aaaaaaaaaaaaaaaaaaaaaaaaaaaaaa~async-a~async-b~async-c~bbbbbbbbbbbbbbbbbbbbbbbbbbbbbb~cccccc~50ebc41f) 20 bytes <{8}> ={1}= ={2}= ={3}= ={4}= ={5}= ={6}= ={7}= ={9}= ={10}= ={11}= >{2}< >{12}< [initial] [rendered] split chunk (cache group: vendors) (name: vendors~aaaaaaaaaaaaaaaaaaaaaaaaaaaaaa~async-a~async-b~async-c~bbbbbbbbbbbbbbbbbbbbbbbbbbbbbb~cccccc~50ebc41f)
->>>>>>> fa02f3d0
+    chunk    {0} vendors~aaaaaaaaaaaaaaaaaaaaaaaaaaaaaa~async-a~async-b~async-c~bbbbbbbbbbbbbbbbbbbbbbbbbbbbbb~cccccc~50ebc41f.js (vendors~aaaaaaaaaaaaaaaaaaaaaaaaaaaaaa~async-a~async-b~async-c~bbbbbbbbbbbbbbbbbbbbbbbbbbbbbb~cccccc~50ebc41f) 20 bytes <{8}> ={1}= ={2}= ={3}= ={4}= ={5}= ={6}= ={7}= ={9}= ={10}= ={11}= >{2}< >{12}< [initial] [rendered] split chunk (cache group: defaultVendors) (name: vendors~aaaaaaaaaaaaaaaaaaaaaaaaaaaaaa~async-a~async-b~async-c~bbbbbbbbbbbbbbbbbbbbbbbbbbbbbb~cccccc~50ebc41f)
         > ./a aaaaaaaaaaaaaaaaaaaaaaaaaaaaaa
         > ./b bbbbbbbbbbbbbbbbbbbbbbbbbbbbbb
         > ./c cccccccccccccccccccccccccccccc
@@ -2704,13 +2506,8 @@
         > ./c cccccccccccccccccccccccccccccc
         > ./b [4] ./index.js 2:0-47
         > ./c [4] ./index.js 3:0-47
-<<<<<<< HEAD
-     [0] ./f.js 20 bytes {2} [built]
-    chunk    {3} vendors~aaaaaaaaaaaaaaaaaaaaaaaaaaaaaa~async-a~async-b~bbbbbbbbbbbbbbbbbbbbbbbbbbbbbb.js (vendors~aaaaaaaaaaaaaaaaaaaaaaaaaaaaaa~async-a~async-b~bbbbbbbbbbbbbbbbbbbbbbbbbbbbbb) 20 bytes <{9}> ={0}= ={1}= ={2}= ={4}= ={5}= ={10}= ={11}= >{2}< >{8}< [initial] [rendered] split chunk (cache group: defaultVendors) (name: vendors~aaaaaaaaaaaaaaaaaaaaaaaaaaaaaa~async-a~async-b~bbbbbbbbbbbbbbbbbbbbbbbbbbbbbb)
-=======
      [2] ./f.js 20 bytes {2} [built]
-    chunk    {3} vendors~aaaaaaaaaaaaaaaaaaaaaaaaaaaaaa~async-a~async-b~bbbbbbbbbbbbbbbbbbbbbbbbbbbbbb.js (vendors~aaaaaaaaaaaaaaaaaaaaaaaaaaaaaa~async-a~async-b~bbbbbbbbbbbbbbbbbbbbbbbbbbbbbb) 20 bytes <{8}> ={0}= ={1}= ={2}= ={4}= ={5}= ={9}= ={10}= >{2}< >{12}< [initial] [rendered] split chunk (cache group: vendors) (name: vendors~aaaaaaaaaaaaaaaaaaaaaaaaaaaaaa~async-a~async-b~bbbbbbbbbbbbbbbbbbbbbbbbbbbbbb)
->>>>>>> fa02f3d0
+    chunk    {3} vendors~aaaaaaaaaaaaaaaaaaaaaaaaaaaaaa~async-a~async-b~bbbbbbbbbbbbbbbbbbbbbbbbbbbbbb.js (vendors~aaaaaaaaaaaaaaaaaaaaaaaaaaaaaa~async-a~async-b~bbbbbbbbbbbbbbbbbbbbbbbbbbbbbb) 20 bytes <{8}> ={0}= ={1}= ={2}= ={4}= ={5}= ={9}= ={10}= >{2}< >{12}< [initial] [rendered] split chunk (cache group: defaultVendors) (name: vendors~aaaaaaaaaaaaaaaaaaaaaaaaaaaaaa~async-a~async-b~bbbbbbbbbbbbbbbbbbbbbbbbbbbbbb)
         > ./a aaaaaaaaaaaaaaaaaaaaaaaaaaaaaa
         > ./b bbbbbbbbbbbbbbbbbbbbbbbbbbbbbb
         > ./a [4] ./index.js 1:0-47
@@ -2730,11 +2527,7 @@
         > ./c cccccccccccccccccccccccccccccc
         > ./c [4] ./index.js 3:0-47
      [6] ./c.js 72 bytes {6} [built]
-<<<<<<< HEAD
-    chunk    {7} vendors~async-c~cccccccccccccccccccccccccccccc.js (vendors~async-c~cccccccccccccccccccccccccccccc) 20 bytes <{9}> ={0}= ={1}= ={2}= ={6}= ={12}= [initial] [rendered] split chunk (cache group: defaultVendors) (name: vendors~async-c~cccccccccccccccccccccccccccccc)
-=======
-    chunk    {7} vendors~async-c~cccccccccccccccccccccccccccccc.js (vendors~async-c~cccccccccccccccccccccccccccccc) 20 bytes <{8}> ={0}= ={1}= ={2}= ={6}= ={11}= [initial] [rendered] split chunk (cache group: vendors) (name: vendors~async-c~cccccccccccccccccccccccccccccc)
->>>>>>> fa02f3d0
+    chunk    {7} vendors~async-c~cccccccccccccccccccccccccccccc.js (vendors~async-c~cccccccccccccccccccccccccccccc) 20 bytes <{8}> ={0}= ={1}= ={2}= ={6}= ={11}= [initial] [rendered] split chunk (cache group: defaultVendors) (name: vendors~async-c~cccccccccccccccccccccccccccccc)
         > ./c cccccccccccccccccccccccccccccc
         > ./c [4] ./index.js 3:0-47
      [7] ./node_modules/z.js 20 bytes {7} [built]
@@ -2754,60 +2547,34 @@
 Child custom-chunks-filter:
     Entrypoint main = default/main.js
     Entrypoint a = default/a.js
-<<<<<<< HEAD
     Entrypoint b = default/vendors~async-a~async-b~async-c~b~c.js default/vendors~async-a~async-b~b.js default/async-a~async-b~async-c~b~c.js default/b.js
     Entrypoint c = default/vendors~async-a~async-b~async-c~b~c.js default/vendors~async-c~c.js default/async-a~async-b~async-c~b~c.js default/c.js
-    chunk    {0} default/vendors~async-a~async-b~async-c~b~c.js (vendors~async-a~async-b~async-c~b~c) 20 bytes <{9}> ={1}= ={2}= ={3}= ={4}= ={5}= ={6}= ={7}= ={11}= ={12}= >{2}< >{8}< [initial] [rendered] split chunk (cache group: defaultVendors) (name: vendors~async-a~async-b~async-c~b~c)
-=======
-    Entrypoint b = default/vendors~async-a~async-b~async-c~b~c.js default/vendors~async-a~async-b~b.js default/b.js
-    Entrypoint c = default/vendors~async-a~async-b~async-c~b~c.js default/vendors~async-c~c.js default/c.js
-    chunk    {0} default/vendors~async-a~async-b~async-c~b~c.js (vendors~async-a~async-b~async-c~b~c) 20 bytes <{5}> ={1}= ={2}= ={3}= ={4}= ={7}= ={8}= ={9}= ={10}= ={11}= >{3}< >{12}< [initial] [rendered] split chunk (cache group: vendors) (name: vendors~async-a~async-b~async-c~b~c)
->>>>>>> fa02f3d0
+    chunk    {0} default/vendors~async-a~async-b~async-c~b~c.js (vendors~async-a~async-b~async-c~b~c) 20 bytes <{5}> ={1}= ={2}= ={3}= ={4}= ={7}= ={8}= ={9}= ={10}= ={11}= >{3}< >{12}< [initial] [rendered] split chunk (cache group: defaultVendors) (name: vendors~async-a~async-b~async-c~b~c)
         > ./b b
         > ./c c
         > ./a [8] ./index.js 1:0-47
         > ./b [8] ./index.js 2:0-47
         > ./c [8] ./index.js 3:0-47
-<<<<<<< HEAD
-     [2] ./node_modules/x.js 20 bytes {0} {10} [built]
-    chunk    {1} default/async-a~async-b~async-c~b~c.js (async-a~async-b~async-c~b~c) 20 bytes <{9}> ={0}= ={2}= ={3}= ={4}= ={5}= ={6}= ={7}= ={11}= ={12}= >{2}< >{8}< [initial] [rendered] split chunk (cache group: default) (name: async-a~async-b~async-c~b~c)
+     [1] ./node_modules/x.js 20 bytes {0} {6} [built]
+    chunk    {1} default/async-a~async-b~async-c~b~c.js (async-a~async-b~async-c~b~c) 20 bytes <{5}> ={0}= ={2}= ={3}= ={4}= ={7}= ={8}= ={9}= ={10}= ={11}= >{3}< >{12}< [initial] [rendered] split chunk (cache group: default) (name: async-a~async-b~async-c~b~c)
         > ./b b
         > ./c c
         > ./a [8] ./index.js 1:0-47
         > ./b [8] ./index.js 2:0-47
         > ./c [8] ./index.js 3:0-47
-     [1] ./d.js 20 bytes {1} {10} [built]
-    chunk    {2} default/async-b~async-c~async-g.js (async-b~async-c~async-g) 20 bytes <{0}> <{1}> <{3}> <{5}> <{9}> <{10}> ={0}= ={1}= ={3}= ={4}= ={6}= ={7}= ={8}= [rendered] split chunk (cache group: default) (name: async-b~async-c~async-g)
-=======
-     [1] ./node_modules/x.js 20 bytes {0} {6} [built]
-    chunk    {1} default/vendors~async-a~async-b~b.js (vendors~async-a~async-b~b) 20 bytes <{5}> ={0}= ={2}= ={3}= ={7}= ={9}= ={10}= >{3}< >{12}< [initial] [rendered] split chunk (cache group: vendors) (name: vendors~async-a~async-b~b)
+     [0] ./d.js 20 bytes {1} {6} [built]
+    chunk    {2} default/vendors~async-a~async-b~b.js (vendors~async-a~async-b~b) 20 bytes <{5}> ={0}= ={1}= ={3}= ={7}= ={9}= ={10}= >{3}< >{12}< [initial] [rendered] split chunk (cache group: defaultVendors) (name: vendors~async-a~async-b~b)
         > ./b b
         > ./a [8] ./index.js 1:0-47
         > ./b [8] ./index.js 2:0-47
-     [3] ./node_modules/y.js 20 bytes {1} {6} [built]
-    chunk    {2} default/async-a~async-b~async-c.js (async-a~async-b~async-c) 20 bytes <{5}> ={0}= ={1}= ={3}= ={4}= ={9}= ={10}= ={11}= >{3}< >{12}< [rendered] split chunk (cache group: default) (name: async-a~async-b~async-c)
-        > ./a [8] ./index.js 1:0-47
-        > ./b [8] ./index.js 2:0-47
-        > ./c [8] ./index.js 3:0-47
-     [0] ./d.js 20 bytes {2} {6} {7} {8} [built]
+     [3] ./node_modules/y.js 20 bytes {2} {6} [built]
     chunk    {3} default/async-b~async-c~async-g.js (async-b~async-c~async-g) 20 bytes <{0}> <{1}> <{2}> <{5}> <{6}> <{9}> ={0}= ={1}= ={2}= ={4}= ={10}= ={11}= ={12}= [rendered] split chunk (cache group: default) (name: async-b~async-c~async-g)
->>>>>>> fa02f3d0
-        > ./g [] 6:0-47
-        > ./g [] 6:0-47
-        > ./b [8] ./index.js 2:0-47
-        > ./c [8] ./index.js 3:0-47
-<<<<<<< HEAD
-     [0] ./f.js 20 bytes {2} {11} {12} [built]
-    chunk    {3} default/vendors~async-a~async-b~b.js (vendors~async-a~async-b~b) 20 bytes <{9}> ={0}= ={1}= ={2}= ={5}= ={6}= ={11}= >{2}< >{8}< [initial] [rendered] split chunk (cache group: defaultVendors) (name: vendors~async-a~async-b~b)
-        > ./b b
-        > ./a [8] ./index.js 1:0-47
-        > ./b [8] ./index.js 2:0-47
-     [3] ./node_modules/y.js 20 bytes {3} {10} [built]
-    chunk    {4} default/vendors~async-c~c.js (vendors~async-c~c) 20 bytes <{9}> ={0}= ={1}= ={2}= ={7}= ={12}= [initial] [rendered] split chunk (cache group: defaultVendors) (name: vendors~async-c~c)
-=======
+        > ./g [] 6:0-47
+        > ./g [] 6:0-47
+        > ./b [8] ./index.js 2:0-47
+        > ./c [8] ./index.js 3:0-47
      [2] ./f.js 20 bytes {3} {7} {8} [built]
-    chunk    {4} default/vendors~async-c~c.js (vendors~async-c~c) 20 bytes <{5}> ={0}= ={2}= ={3}= ={8}= ={11}= [initial] [rendered] split chunk (cache group: vendors) (name: vendors~async-c~c)
->>>>>>> fa02f3d0
+    chunk    {4} default/vendors~async-c~c.js (vendors~async-c~c) 20 bytes <{5}> ={0}= ={1}= ={3}= ={8}= ={11}= [initial] [rendered] split chunk (cache group: defaultVendors) (name: vendors~async-c~c)
         > ./c c
         > ./c [8] ./index.js 3:0-47
      [7] ./node_modules/z.js 20 bytes {4} [built]
@@ -2816,20 +2583,18 @@
      [8] ./index.js 147 bytes {5} [built]
     chunk    {6} default/a.js (a) 216 bytes >{3}< >{12}< [entry] [rendered]
         > ./a a
-     [0] ./d.js 20 bytes {2} {6} {7} {8} [built]
+     [0] ./d.js 20 bytes {1} {6} [built]
      [1] ./node_modules/x.js 20 bytes {0} {6} [built]
-     [3] ./node_modules/y.js 20 bytes {1} {6} [built]
+     [3] ./node_modules/y.js 20 bytes {2} {6} [built]
      [6] ./a.js + 1 modules 156 bytes {6} {9} [built]
          | ./a.js 121 bytes [built]
          | ./e.js 20 bytes [built]
-    chunk    {7} default/b.js (b) 112 bytes ={0}= ={1}= [entry] [rendered]
+    chunk    {7} default/b.js (b) 92 bytes ={0}= ={1}= ={2}= [entry] [rendered]
         > ./b b
-     [0] ./d.js 20 bytes {2} {6} {7} {8} [built]
      [2] ./f.js 20 bytes {3} {7} {8} [built]
      [4] ./b.js 72 bytes {7} {10} [built]
-    chunk    {8} default/c.js (c) 112 bytes ={0}= ={4}= [entry] [rendered]
+    chunk    {8} default/c.js (c) 92 bytes ={0}= ={1}= ={4}= [entry] [rendered]
         > ./c c
-     [0] ./d.js 20 bytes {2} {6} {7} {8} [built]
      [2] ./f.js 20 bytes {3} {7} {8} [built]
      [5] ./c.js 72 bytes {8} {11} [built]
     chunk    {9} default/async-a.js (async-a) 156 bytes <{5}> ={0}= ={1}= ={2}= >{3}< >{12}< [rendered]
@@ -2840,36 +2605,13 @@
     chunk   {10} default/async-b.js (async-b) 72 bytes <{5}> ={0}= ={1}= ={2}= ={3}= [rendered]
         > ./b [8] ./index.js 2:0-47
      [4] ./b.js 72 bytes {7} {10} [built]
-    chunk   {11} default/async-c.js (async-c) 72 bytes <{5}> ={0}= ={2}= ={3}= ={4}= [rendered]
+    chunk   {11} default/async-c.js (async-c) 72 bytes <{5}> ={0}= ={1}= ={3}= ={4}= [rendered]
         > ./c [8] ./index.js 3:0-47
      [5] ./c.js 72 bytes {8} {11} [built]
     chunk   {12} default/async-g.js (async-g) 34 bytes <{0}> <{1}> <{2}> <{6}> <{9}> ={3}= [rendered]
         > ./g [] 6:0-47
         > ./g [] 6:0-47
-<<<<<<< HEAD
-     [9] ./g.js 34 bytes {8} [built]
-    chunk    {9} default/main.js (main) 147 bytes >{0}< >{1}< >{2}< >{3}< >{4}< >{5}< >{6}< >{7}< [entry] [rendered]
-        > ./ main
-     [8] ./index.js 147 bytes {9} [built]
-    chunk   {10} default/a.js (a) 216 bytes >{2}< >{8}< [entry] [rendered]
-        > ./a a
-     [1] ./d.js 20 bytes {1} {10} [built]
-     [2] ./node_modules/x.js 20 bytes {0} {10} [built]
-     [3] ./node_modules/y.js 20 bytes {3} {10} [built]
-     [6] ./a.js + 1 modules 156 bytes {5} {10} [built]
-         | ./a.js 121 bytes [built]
-         | ./e.js 20 bytes [built]
-    chunk   {11} default/b.js (b) 92 bytes ={0}= ={1}= ={3}= [entry] [rendered]
-        > ./b b
-     [0] ./f.js 20 bytes {2} {11} {12} [built]
-     [4] ./b.js 72 bytes {6} {11} [built]
-    chunk   {12} default/c.js (c) 92 bytes ={0}= ={1}= ={4}= [entry] [rendered]
-        > ./c c
-     [0] ./f.js 20 bytes {2} {11} {12} [built]
-     [5] ./c.js 72 bytes {7} {12} [built]
-=======
      [9] ./g.js 34 bytes {12} [built]
->>>>>>> fa02f3d0
 Child custom-chunks-filter-in-cache-groups:
     Entrypoint main = default/main.js
     Entrypoint a = default/a.js
@@ -3004,29 +2746,7 @@
 
 exports[`StatsTestCases should print correct stats for split-chunks-issue-6413 1`] = `
 "Entrypoint main = main.js
-<<<<<<< HEAD
-chunk    {0} vendors~async-a~async-b~async-c.js (vendors~async-a~async-b~async-c) 20 bytes <{5}> ={1}= ={2}= ={3}= ={4}= [rendered] split chunk (cache group: defaultVendors) (name: vendors~async-a~async-b~async-c)
-    > ./a [5] ./index.js 1:0-47
-    > ./b [5] ./index.js 2:0-47
-    > ./c [5] ./index.js 3:0-47
- [1] ./node_modules/x.js 20 bytes {0} [built]
-chunk    {1} async-a~async-b~async-c.js (async-a~async-b~async-c) 11 bytes <{5}> ={0}= ={2}= ={3}= ={4}= [rendered] split chunk (cache group: default) (name: async-a~async-b~async-c)
-    > ./a [5] ./index.js 1:0-47
-    > ./b [5] ./index.js 2:0-47
-    > ./c [5] ./index.js 3:0-47
- [0] ./common.js 11 bytes {1} [built]
-chunk    {2} async-a.js (async-a) 19 bytes <{5}> ={0}= ={1}= [rendered]
-    > ./a [5] ./index.js 1:0-47
- [2] ./a.js 19 bytes {2} [built]
-chunk    {3} async-b.js (async-b) 19 bytes <{5}> ={0}= ={1}= [rendered]
-    > ./b [5] ./index.js 2:0-47
- [3] ./b.js 19 bytes {3} [built]
-chunk    {4} async-c.js (async-c) 19 bytes <{5}> ={0}= ={1}= [rendered]
-    > ./c [5] ./index.js 3:0-47
- [4] ./c.js 19 bytes {4} [built]
-chunk    {5} main.js (main) 147 bytes >{0}< >{1}< >{2}< >{3}< >{4}< [entry] [rendered]
-=======
-chunk    {0} vendors~async-a~async-b~async-c.js (vendors~async-a~async-b~async-c) 20 bytes <{2}> ={1}= ={3}= ={4}= ={5}= [rendered] split chunk (cache group: vendors) (name: vendors~async-a~async-b~async-c)
+chunk    {0} vendors~async-a~async-b~async-c.js (vendors~async-a~async-b~async-c) 20 bytes <{2}> ={1}= ={3}= ={4}= ={5}= [rendered] split chunk (cache group: defaultVendors) (name: vendors~async-a~async-b~async-c)
     > ./a [0] ./index.js 1:0-47
     > ./b [0] ./index.js 2:0-47
     > ./c [0] ./index.js 3:0-47
@@ -3037,7 +2757,6 @@
     > ./c [0] ./index.js 3:0-47
  [4] ./common.js 11 bytes {1} [built]
 chunk    {2} main.js (main) 147 bytes >{0}< >{1}< >{3}< >{4}< >{5}< [entry] [rendered]
->>>>>>> fa02f3d0
     > ./ main
  [0] ./index.js 147 bytes {2} [built]
 chunk    {3} async-a.js (async-a) 19 bytes <{2}> ={0}= ={1}= [rendered]
@@ -3073,11 +2792,7 @@
 "Entrypoint a = vendors~a~c.js a.js
 Entrypoint b = b.js
 Chunk Group c = vendors~a~c.js c.js
-<<<<<<< HEAD
-chunk    {0} vendors~a~c.js (vendors~a~c) 20 bytes <{3}> ={1}= ={2}= [initial] [rendered] split chunk (cache group: defaultVendors) (name: vendors~a~c)
-=======
-chunk    {0} vendors~a~c.js (vendors~a~c) 20 bytes <{2}> ={1}= ={3}= [initial] [rendered] split chunk (cache group: vendors) (name: vendors~a~c)
->>>>>>> fa02f3d0
+chunk    {0} vendors~a~c.js (vendors~a~c) 20 bytes <{2}> ={1}= ={3}= [initial] [rendered] split chunk (cache group: defaultVendors) (name: vendors~a~c)
     > ./a a
     > ./c [2] ./b.js 1:0-41
  [0] ./node_modules/x.js 20 bytes {0} [built]
