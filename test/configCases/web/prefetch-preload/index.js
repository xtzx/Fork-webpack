--- conflicted
+++ resolved
@@ -6,22 +6,15 @@
 beforeEach(() => {
 	oldNonce = __webpack_nonce__;
 	oldPublicPath = __webpack_public_path__;
-<<<<<<< HEAD
-	global.document = new FakeDocument();
-	global.location = {origin: "https://example.com"};
-=======
 	global.document = new FakeDocument(undefined, false);
 	global.window = {};
->>>>>>> b8aa4db2
+	global.location = {origin: "https://example.com"};
 });
 
 afterEach(() => {
 	delete global.document;
-<<<<<<< HEAD
+	delete global.window;
 	delete global.location;
-=======
-	delete global.window;
->>>>>>> b8aa4db2
 	__webpack_nonce__ = oldNonce;
 	__webpack_public_path__ = oldPublicPath;
 })
