--- conflicted
+++ resolved
@@ -1,14 +1,8 @@
 Hash: 9915cc41cf8ad107ab1e
 Time: Xms
-<<<<<<< HEAD
-   Asset      Size  Chunks             Chunk Names
-    0.js  99 bytes       0  [emitted]  
-entry.js  6.07 KiB       1  [emitted]  entry
-=======
    Asset       Size  Chunks             Chunk Names
     0.js  149 bytes       0  [emitted]  
-entry.js    7.26 kB       1  [emitted]  entry
->>>>>>> 8915dbbd
+entry.js   7.09 KiB       1  [emitted]  entry
    [0] (webpack)/test/statsCases/import-weak/modules/b.js 22 bytes {0} [built]
    [1] (webpack)/test/statsCases/import-weak/entry.js 120 bytes {1} [built]
    [2] (webpack)/test/statsCases/import-weak/modules/a.js 37 bytes [built]